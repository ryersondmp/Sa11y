--- conflicted
+++ resolved
@@ -71,17 +71,9 @@
         let loadReadabilityPreference =
             localStorage.getItem("sa11y-readabilityCheck") === "On";
         sa11ycontainer.innerHTML =
-<<<<<<< HEAD
-            '<button type="button" aria-expanded="false" id="sa11y-toggle" aria-describedby="sa11y-notification-badge">' +
-            MainToggleIcon +
-            '<span class="sa11y-visually-hidden">' +
-            sa11yMainToggleLang +
-            '</span><div id="sa11y-notification-badge" style="display: none;"><span id="sa11y-notification-count"></span><span class="sa11y-visually-hidden">errors detected.</span></div></button>' +
-=======
 
             '<button type="button" aria-expanded="false" id="sa11y-toggle" aria-describedby="sa11y-notification-badge">' + MainToggleIcon + '<span class="sa11y-visually-hidden">' + sa11yMainToggleLang + '</span><div id="sa11y-notification-badge" style="display: none;"><span id="sa11y-notification-count"></span></div></button>' +
 
->>>>>>> dc7b7651
             //Start of main container.
             '<div id="sa11y-panel">' +
             //Page Outline tab.
@@ -322,16 +314,6 @@
         if (totalCount === 0) {
             $("#sa11y-notification-badge").hide();
         } else if (this.warningCount > 0 && this.errorCount === 0) {
-<<<<<<< HEAD
-            $("#sa11y-notification-badge").show();
-            $("#sa11y-notification-badge").addClass(
-                "sa11y-notification-badge-warning"
-            );
-            $("#sa11y-notification-count").html(this.warningCount);
-        } else {
-            $("#sa11y-notification-badge").show();
-            $("#sa11y-notification-count").html(totalCount);
-=======
             $('#sa11y-notification-badge').show();
             $('#sa11y-notification-badge').addClass("sa11y-notification-badge-warning");
             $('#sa11y-notification-count').html(this.warningCount);
@@ -340,7 +322,6 @@
             $('#sa11y-notification-badge').show();
             $('#sa11y-notification-count').html(totalCount);
             $('#sa11y-notification-count').attr("aria-label", totalCount + " errors detected.")
->>>>>>> dc7b7651
         }
 
         //Initialize tippy.js
@@ -910,108 +891,12 @@
                     );
                 }
             }
-<<<<<<< HEAD
+Seperation
         });
     };
     // ============================================================
     // QA
     // ============================================================
-=======
-        }
-  
-        var characters = paragraphtext.replace(/[.!?|\s]+/g,'').length;
-        var pollysyllables = (words-(syllables1+syllables2));
-        var flesch_reading_ease = 206.835 - (1.015 * words/sentences) - (84.6 * total_syllables/words)
-  
-        if(flesch_reading_ease > 100){
-            flesch_reading_ease = 100;
-        } else if(flesch_reading_ease < 0) {
-            flesch_reading_ease = 0;
-        }
-  
-        var flesch_kincaid_grade_level = (0.39 * words/sentences) + (11.8 * total_syllables/words) - 15.9;
-        var gunning_fog_index = (words/sentences + 100*(pollysyllables/words)) * 0.4;
-        var automated_readability_index = 4.71 * (characters/words) + 0.5 * (words/sentences) - 21.43;
-        var smog = 1.0430 * Math.sqrt(pollysyllables*30/sentences) + 3.1291
-        var coleman_liau = 0.0588 * (100*characters/words) - 0.296 * (100*sentences/words) - 15.8;
-        var scoreMsg ='';
-  
-        scoreMsg = scoreMsg + '[Detailed] Readability score of main content area.'
-        scoreMsg = scoreMsg + '\n\n';
-        scoreMsg = scoreMsg + 'Flesch Reading Ease: ' + flesch_reading_ease.toFixed(1);
-        scoreMsg = scoreMsg + '\nWCAG 2.0 Level AAA requires 60 or greater.'
-        scoreMsg = scoreMsg + '\n\n';
-        scoreMsg = scoreMsg + 'Grade Level Average: ' + ((flesch_kincaid_grade_level + gunning_fog_index + automated_readability_index + coleman_liau + (sentences>=30?smog:0))/(sentences>=30?5:4)).toFixed(1);
-        scoreMsg = scoreMsg + '\n\n';
-        scoreMsg = scoreMsg + '(Flesch-Kincaid): ' + flesch_kincaid_grade_level.toFixed(1);
-        scoreMsg = scoreMsg + '\n';
-        scoreMsg = scoreMsg + '(Gunning-Fog): ' + gunning_fog_index.toFixed(1);
-        scoreMsg = scoreMsg + '\n';
-        scoreMsg = scoreMsg + '(Automated Readability): ' + automated_readability_index.toFixed(1);
-        scoreMsg = scoreMsg + '\n';
-        scoreMsg = scoreMsg + '(Colemane-Liau): ' + coleman_liau.toFixed(1);
-        scoreMsg = scoreMsg + '\n';
-        scoreMsg = scoreMsg + (sentences>=30?'(SMOG): ' + smog.toFixed(1) + '\n\n':'');
-        scoreMsg = scoreMsg + 'WCAG 2.0 Level AAA requires grade 9 or lower.';
-        scoreMsg = scoreMsg + '\n\n';
-        scoreMsg = scoreMsg + 'Words: ' + words + ' | Complex Words: ' + Math.round(100*((words-(syllables1+syllables2))/words)) +'%' + ' | Sentences: ' + sentences + ' | Words Per Sentence: ' + (words/sentences).toFixed(1) + ' | Syllables: ' + total_syllables + ' | Characters: ' + characters;
-        console.log(scoreMsg);
-
-        let readingDifficulty = "";
-        let readabilityDetails = "";
-        let notEnoughContent = "";
-
-        $("main, [role='main']")
-
-            if ($("main, [role='main']").length === 0) {
-                fleschScore = "";
-                readingDifficulty = "";
-                readabilityDetails = "";
-                notEnoughContent = 'Please identify the <a href="https://www.w3.org/WAI/tutorials/page-structure/regions/#main-content" target="_blank">main content region to calculate readability score. <span class="sa11y-visually-hidden">(opens new tab)</span></a>';
-             } else if (this.$mainPandLi.length === 0) {
-                fleschScore = "";
-                readingDifficulty = "";
-                readabilityDetails = "";
-                notEnoughContent = `No paragraph <span class="sa11y-badge">&lt;p&gt;</span> or list content <span class="sa11y-badge">&lt;li&gt;</span> detected within main content area.`;
-             } else if (words > 30) {
-                var fleschScore = flesch_reading_ease.toFixed(1);
-                var avgWordsPerSentence = (words/sentences).toFixed(1);
-                
-                //WCAG AAA pass if greater than 60
-                if (fleschScore >= 0 && fleschScore < 30) {
-                    readingDifficulty = '<span class="sa11y-readability-score">Very difficult</span>';
-                } else if (fleschScore > 31 && fleschScore < 49) {
-                    readingDifficulty = '<span class="sa11y-readability-score">Difficult</span>';
-                } else if (fleschScore > 50 && fleschScore < 60) {
-                    readingDifficulty = '<span class="sa11y-readability-score">Fairly difficult</span>';
-                } else {
-                    readingDifficulty = '<span class="sa11y-readability-score">Good</span>';
-                } 
-
-                readabilityDetails = `
-                <ul id="sa11y-readability-details">
-                    <li><span class='sa11y-bold'>Average words per sentence:</span> ` + avgWordsPerSentence + `</li>
-                    <li><span class='sa11y-bold'>Complex words:</span> ` + Math.round(100*((words-(syllables1+syllables2))/words)) + `%</li>
-                    <li><span class='sa11y-bold'>Words:</span> ` + words + `</li>
-                </ul>`
-
-            } else {
-                fleschScore = "";
-                readingDifficulty = "";
-                readabilityDetails = "";
-                notEnoughContent = "Not enough content to calculate readability score.";
-            } 
-
-            let sa11yReadabilityPanel = document.createElement('div');
-            sa11yReadabilityPanel.setAttribute('id', 'sa11y-readability-content');
-            sa11yReadabilityPanel.innerHTML = `
-                <span class="sa11y-header-text">Readability</span>
-                <div class="sa11y-readability-level">${fleschScore} ${readingDifficulty}</div> ${readabilityDetails} ${notEnoughContent}
-                `;
-            $("#sa11y-readability-panel").prepend(sa11yReadabilityPanel);
-    }
->>>>>>> dc7b7651
-    /*====================== QUALITY ASSURANCE MODULE =======================*/
     checkQA = () => {
         // Stores the corresponding issue text
         const M = IM["QA"];
