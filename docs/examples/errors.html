<!DOCTYPE html>
<!-- saved from url=(0049)https://getbootstrap.com/docs/4.3/examples/album/ -->
<html lang="en">

<head>
  <meta http-equiv="Content-Type" content="text/html; charset=UTF-8">
  <meta name="viewport" content="width=device-width, initial-scale=1, shrink-to-fit=no">
  <title>Errors - Sa11y Demo</title>
  <link rel="stylesheet" href="main.css" />
  <link rel="stylesheet" href="https://stackpath.bootstrapcdn.com/bootstrap/4.4.1/css/bootstrap.min.css"
    integrity="sha384-Vkoo8x4CGsO3+Hhxv8T/Q5PaXtkKtu6ug5TOeNV6gBiFeWPGFN9MuhOf23Q9Ifjh" crossorigin="anonymous">
  <link rel="stylesheet" href="https://cdnjs.cloudflare.com/ajax/libs/font-awesome/5.9.0/css/all.min.css"
    integrity="sha256-UzFD2WYH2U1dQpKDjjZK72VtPeWP50NoJjd26rnAdUI=" crossorigin="anonymous" />
</head>

<body>
  <header>

    <div class="sa11y-website-frame-message">
      <p style="display:none;" id="iframe-check"><a class="sa11y-exclude" href="errors.html" target="_blank">Open this
          page in a new tab for a better experience.</a> <span class="fas fa-external-link-alt"
          aria-hidden="true"></span></p>
      <p style="display:none;" id="newtabonly">Viewing demo in a new tab. <a href="../index.html#demo">Go back to
          documentation.</a></p>
    </div>

    <div class="navbar navbar-dark bg-dark shadow-sm">
      <div class="container d-flex justify-content-between">
        <span class="d-flex align-items-center text-white">
          <strong>Sa11y Demo</strong>
        </span>
        <nav class="nav nav-masthead justify-content-center sa11y-ignore">
          <a class="nav-link active" href="errors.html">Errors</a>
          <a class="nav-link" href="warnings.html">Warnings</a>
          <a class="nav-link" href="pass.html">No Errors</a>
          <div class="dropdown show">
            <a class="btn btn-secondary dropdown-toggle" href="#" role="button" id="dropdownMenuLink"
              data-toggle="dropdown" aria-haspopup="true" aria-expanded="false">
              All Rulesets
            </a>
            <div class="dropdown-menu dropdown-menu-right" aria-labelledby="dropdownMenuLink">
              <a class="dropdown-item" href="headings-images.html">Headings &amp; Images</a>
              <a class="dropdown-item" href="links-tables.html">Links &amp; Tables</a>
              <a class="dropdown-item" href="contrast-labels.html">Contrast &amp; Labels</a>
              <a class="dropdown-item" href="other.html">Other</a>
            </div>
          </div>
        </nav>
      </div>
    </div>
  </header>

  <main>

    <section class="jumbotron text-center">
      <div class="container">
        <h1 class="jumbotron-heading">Errors</h1>
        <p class="lead">A typical page with a few errors!</p>
        <p><small>The sample text below is from <a href="https://en.wikipedia.org/wiki/Bear">Wikipedia:
              Bear.</a></small></p>
      </div>
    </section>

    <div class="album py-5 bg-light">
      <div class="container">
        <div class="row">
          <div class="col-md-4 d-flex">
            <div class="card mb-4 shadow-sm flex-fill">
              <a href="https://en.wikipedia.org/wiki/Bear"><img
                  src="https://upload.wikimedia.org/wikipedia/commons/7/71/2010-kodiak-bear-1.jpg" class="img-fluid">
                <div class="card-body">
                  <p class="card-text">Learn more about Bears on Wikipedia <span class="fa fa-chevron-right"></span></p>
                </div>
              </a>
            </div>
          </div>
          <div class="col-md-8 ">
            <p>Bears are carnivoran mammals of the family Ursidae. They are classified as caniforms, or doglike
              carnivorans. Although only eight species of bears are extant, they are widespread, appearing in a wide
              variety of habitats throughout the Northern Hemisphere and partially in the Southern Hemisphere. Bears are
              found on the continents of North America, South America, Europe, and Asia. Common characteristics of
              modern bears include large bodies with stocky legs, long snouts, small rounded ears, shaggy hair,
              plantigrade paws with five nonretractile claws, and short tails.</p>


            <p>While the polar bear is mostly carnivorous, and the giant panda feeds almost entirely on bamboo, the
              remaining six species are omnivorous with varied diets. With the exception of courting individuals and
              mothers with their young, bears are typically solitary animals - <a
                href="https://en.wikipedia.org/wiki/Solitary_animals">learn more.</span></a> They may be diurnal or
              nocturnal and have an excellent sense of smell. Despite their heavy build and awkward gait, they are adept
              runners, climbers, and swimmers. </p>
          </div>
        </div>

        <h2 class="pt-4">Etymology</h2>
        <p>The English word "bear" comes from <a href></a> Old English bera and belongs to a family of names for the
          bear in Germanic languages, such as Swedish björn, also used as a first name. This form is conventionally said
          to be related to a Proto-Indo-European word for "brown", so that "bear" would mean "the brown one".[1][2]
          However, Ringe notes that while this etymology is semantically plausible, a word meaning "brown" of this form
          cannot be found in Proto-Indo-European.</p>

        <h2 class="pt-4">Taxonomy</h2>
        <p>The family Ursidae is one of the nine families in <a></a> the suborder Caniformia, or "doglike" carnivorans,
          within the order Carnivora. Bears' closest living relatives are the pinnipeds, canids, and musteloids. Modern
          bears comprise eight species in three subfamilies: <span class="text-warning">Ailuropodinae (monotypic with
            the giant panda),</span> Tremarctinae (monotypic with the spectacled bear), and Ursinae (containing six
          species divided into one to three genera, depending on the authority). Nuclear chromosome analysis show that
          the karyotype of the six ursine bears is nearly identical, with each having 74 chromosomes, whereas the giant
          panda has 42 chromosomes and the spectacled bear 52.</p>

        <div class="row mb-5">
          <div class="col-md-4">
            <img src="https://upload.wikimedia.org/wikipedia/commons/3/3d/Polar_Bear_AdF.jpg"
              class="img-fluid shadow-sm" alt="image">
          </div>

          <div class="col-md-8">
            <h4>Evolution</h4>
            <p>The earliest members of Ursidae belong to the extinct subfamily Amphicynodontinae, including Parictis
              (late Eocene to early middle Miocene, 38–18 Mya) and the slightly younger Allocyon (early Oligocene, 34–30
              Mya), both from North America. These animals looked very different from today's bears, being small and
              raccoon-like in overall appearance, with diets perhaps more similar to that of a badger. Parictis does not
              appear in Eurasia and Africa until the Miocene.[14] It is unclear whether late-Eocene ursids were also
              present in Eurasia, although faunal exchange across the Bering land bridge may have been possible during a
              major sea level low stand as early as the late Eocene (about 37 Mya) and continuing into the early
              Oligocene. European genera morphologically very similar to Allocyon, and to the much younger American
              Kolponomos (about 18 Mya), are known from the Oligocene, including Amphicticeps and Amphicynodon.</p>

            <input type="hidden">
          </div>
        </div>
        <h4 class="p-2"></h4>
        <p>The raccoon-sized, dog-like Cephalogale is the oldest-known member of the subfamily Hemicyoninae, which first
          appeared during the middle Oligocene in Eurasia about 30 Mya.[15] The subfamily includes the younger genera
          Phoberocyon (20–15 Mya), and Plithocyon (15–7 Mya). A Cephalogale-like species gave rise to the genus Ursavus
          during the early Oligocene (30–28 Mya); this genus proliferated into many species in Asia and is ancestral to
          all living bears. Species of Ursavus subsequently entered North America, together with Amphicynodon and
          Cephalogale, during the early Miocene (21–18 Mya). Members of the living lineages of bears diverged from
          Ursavus between 15 and 20 Mya,[24][25] likely via the species Ursavus elmensis. Based on genetic and
          morphological data, the Ailuropodinae (pandas) were the first to diverge from other living bears about 19 Mya,
          although no fossils of this group have been found before about 5 Mya.</p>

        <div class="row">
          <div class="col-md-6">
            <h2 class="pt-2">Size</h2>
            <p>Polar bear (left) and sun bear, the largest and smallest species respectively, on average
              The bear family includes the most massive extant terrestrial members of the order Carnivora.[a] The polar
              bear is considered to be the largest extant species,[39] with adult males weighing 350–700 kg (772–1,543
              lb) and measuring 2.4–3 metres (7 ft 10 in–9 ft 10 in) in total length.[40] The smallest species is the
              sun bear, which ranges 25–65 kg (55–143 lb) in weight and 100–140 cm (39–55 in) in length.[41] Prehistoric
              North and South American short-faced bears were the largest species known to have lived. The latter
              estimated to have weighed 1,600 kg (3,500 lb) and stood 3.4 m (11 ft) tall.[42][43] Body weight varies
              throughout the year in bears of temperate and arctic climates, as they build up fat reserves in the summer
              and autumn and lose weight during the winter.</p>
          </div>
          <div class="col-md-6">
            <iframe width="100%" height="100%" title="Bears on YouTube" src="https://www.youtube.com/embed/yMDOin3yWhU"
              frameborder="0" allow="accelerometer; autoplay; encrypted-media; gyroscope; picture-in-picture"
              allowfullscreen></iframe>
          </div>
        </div>


<<<<<<< HEAD
<<<<<<< Updated upstream
            <div class="col-md-8">
                <h4>Evolution</h4>
                <p>The earliest members of Ursidae belong to the extinct subfamily Amphicynodontinae, including Parictis (late Eocene to early middle Miocene, 38–18 Mya) and the slightly younger Allocyon (early Oligocene, 34–30 Mya), both from North America. These animals looked very different from today's bears, being small and raccoon-like in overall appearance, with diets perhaps more similar to that of a badger. Parictis does not appear in Eurasia and Africa until the Miocene.[14] It is unclear whether late-Eocene ursids were also present in Eurasia, although faunal exchange across the Bering land bridge may have been possible during a major sea level low stand as early as the late Eocene (about 37 Mya) and continuing into the early Oligocene. European genera morphologically very similar to Allocyon, and to the much younger American Kolponomos (about 18 Mya), are known from the Oligocene, including Amphicticeps and Amphicynodon.</p>

                <input type="hidden">
            </div>
        </div>
<h4 class="p-2"></h4>
<p>The raccoon-sized, dog-like Cephalogale is the oldest-known member of the subfamily Hemicyoninae, which first appeared during the middle Oligocene in Eurasia about 30 Mya.[15] The subfamily includes the younger genera Phoberocyon (20–15 Mya), and Plithocyon (15–7 Mya). A Cephalogale-like species gave rise to the genus Ursavus during the early Oligocene (30–28 Mya); this genus proliferated into many species in Asia and is ancestral to all living bears. Species of Ursavus subsequently entered North America, together with Amphicynodon and Cephalogale, during the early Miocene (21–18 Mya). Members of the living lineages of bears diverged from Ursavus between 15 and 20 Mya,[24][25] likely via the species Ursavus elmensis. Based on genetic and morphological data, the Ailuropodinae (pandas) were the first to diverge from other living bears about 19 Mya, although no fossils of this group have been found before about 5 Mya.</p>

<div class="row">
  <div class="col-md-6">
    <h2 class="pt-2">Size</h2>
    <p>Polar bear (left) and sun bear, the largest and smallest species respectively, on average
    The bear family includes the most massive extant terrestrial members of the order Carnivora.[a] The polar bear is considered to be the largest extant species,[39] with adult males weighing 350–700 kg (772–1,543 lb) and measuring 2.4–3 metres (7 ft 10 in–9 ft 10 in) in total length.[40] The smallest species is the sun bear, which ranges 25–65 kg (55–143 lb) in weight and 100–140 cm (39–55 in) in length.[41] Prehistoric North and South American short-faced bears were the largest species known to have lived. The latter estimated to have weighed 1,600 kg (3,500 lb) and stood 3.4 m (11 ft) tall.[42][43] Body weight varies throughout the year in bears of temperate and arctic climates, as they build up fat reserves in the summer and autumn and lose weight during the winter.</p>
  </div>
  <div class="col-md-6">
    <iframe width="100%" height="100%" title="Bears on YouTube" src="https://www.youtube.com/embed/yMDOin3yWhU" frameborder="0" allow="accelerometer; autoplay; encrypted-media; gyroscope; picture-in-picture" allowfullscreen></iframe>
  </div>
</div>



        </div></div>
</main>

<!-- Bootstrap + Jquery -->
<script src="https://ajax.googleapis.com/ajax/libs/jquery/3.4.1/jquery.min.js"></script>
<script src="https://stackpath.bootstrapcdn.com/bootstrap/4.3.1/js/bootstrap.min.js" integrity="sha384-JjSmVgyd0p3pXB1rRibZUAYoIIy6OrQ6VrjIEaFf/nJGzIxFDsf4x0xIM+B07jRM" crossorigin="anonymous"></script>

<!-- Tippy.js CDN scripts -->
<script src="https://unpkg.com/@popperjs/core@2"></script>
<script src="https://unpkg.com/tippy.js@6"></script>

<!--Sa11y (accessibility checker)-->
<script src="https://cdn.jsdelivr.net/gh/ryersondmp/sa11y@latest/sa11y-with-contrast.js"></script>

<script>
$( document ).ready(function() {
    if (window.top == window) {
      $("#iframe-check").remove();
    } else {
       $("#iframe-check").css("display","block")
    }

    if (window.top != window) {
      $("#newtabonly").css("display","none")
    } else {
       $("#newtabonly").css("display","block")
    }
    $('body').scrollspy({ target: '#list-example' })
});
</script>
<script async src="https://platform.twitter.com/widgets.js" charset="utf-8"></script>
</body></html>
=======
=======

>>>>>>> 09450f99
      </div>
    </div>
  </main>
  <footer class="text-muted sa11y-ignore">
    <div class="container">
      <p>Customize Sa11y to target specific regions of a page only. For example, <a href="#">this</a> link will be
        ignored. If a content editor can't edit it, don't scan it.</p>
    </div>
  </footer>

  <!-- Bootstrap + Jquery -->
  <script src="https://ajax.googleapis.com/ajax/libs/jquery/3.5.0/jquery.min.js"></script>
  <script src="https://stackpath.bootstrapcdn.com/bootstrap/4.3.1/js/bootstrap.min.js"
    integrity="sha384-JjSmVgyd0p3pXB1rRibZUAYoIIy6OrQ6VrjIEaFf/nJGzIxFDsf4x0xIM+B07jRM" crossorigin="anonymous">
  </script>

  <script>
    $(document).ready(function () {
      if (window.top == window) {
        $("#iframe-check").remove();
      } else {
        $("#iframe-check").css("display", "block")
      }

      if (window.top != window) {
        $("#newtabonly").css("display", "none")
      } else {
        $("#newtabonly").css("display", "block")
      }
    });
  </script>

  <!--Jquery (Yes, loaded a second time on purpose...)-->
  <script src="https://ajax.googleapis.com/ajax/libs/jquery/3.6.0/jquery.slim.min.js"></script>

  <!-- Tippy.js CDN scripts -->
  <script src="https://unpkg.com/@popperjs/core@2"></script>
  <script src="https://unpkg.com/tippy.js@6"></script>

  <!--Sa11y-->
<<<<<<< HEAD
  <link rel="stylesheet" href="https://cdn.jsdelivr.net/gh/ryersondmp/sa11y@latest/src/sa11y.min.css" />
  <script src="https://cdn.jsdelivr.net/gh/ryersondmp/sa11y@latest/src/sa11y-english.min.js"></script>
  <script src="https://cdn.jsdelivr.net/gh/ryersondmp/sa11y@latest/src/sa11y.min.js"></script>

</body>

</html>
>>>>>>> Stashed changes
=======
  <link rel="stylesheet" href="../../src/sa11y.css" />
  <script src="../../src/sa11y-english.js"></script>
  <script src="../../src/sa11y.js"></script>

</body>

</html>
>>>>>>> 09450f99
<|MERGE_RESOLUTION|>--- conflicted
+++ resolved
@@ -159,69 +159,6 @@
               allowfullscreen></iframe>
           </div>
         </div>
-
-
-<<<<<<< HEAD
-<<<<<<< Updated upstream
-            <div class="col-md-8">
-                <h4>Evolution</h4>
-                <p>The earliest members of Ursidae belong to the extinct subfamily Amphicynodontinae, including Parictis (late Eocene to early middle Miocene, 38–18 Mya) and the slightly younger Allocyon (early Oligocene, 34–30 Mya), both from North America. These animals looked very different from today's bears, being small and raccoon-like in overall appearance, with diets perhaps more similar to that of a badger. Parictis does not appear in Eurasia and Africa until the Miocene.[14] It is unclear whether late-Eocene ursids were also present in Eurasia, although faunal exchange across the Bering land bridge may have been possible during a major sea level low stand as early as the late Eocene (about 37 Mya) and continuing into the early Oligocene. European genera morphologically very similar to Allocyon, and to the much younger American Kolponomos (about 18 Mya), are known from the Oligocene, including Amphicticeps and Amphicynodon.</p>
-
-                <input type="hidden">
-            </div>
-        </div>
-<h4 class="p-2"></h4>
-<p>The raccoon-sized, dog-like Cephalogale is the oldest-known member of the subfamily Hemicyoninae, which first appeared during the middle Oligocene in Eurasia about 30 Mya.[15] The subfamily includes the younger genera Phoberocyon (20–15 Mya), and Plithocyon (15–7 Mya). A Cephalogale-like species gave rise to the genus Ursavus during the early Oligocene (30–28 Mya); this genus proliferated into many species in Asia and is ancestral to all living bears. Species of Ursavus subsequently entered North America, together with Amphicynodon and Cephalogale, during the early Miocene (21–18 Mya). Members of the living lineages of bears diverged from Ursavus between 15 and 20 Mya,[24][25] likely via the species Ursavus elmensis. Based on genetic and morphological data, the Ailuropodinae (pandas) were the first to diverge from other living bears about 19 Mya, although no fossils of this group have been found before about 5 Mya.</p>
-
-<div class="row">
-  <div class="col-md-6">
-    <h2 class="pt-2">Size</h2>
-    <p>Polar bear (left) and sun bear, the largest and smallest species respectively, on average
-    The bear family includes the most massive extant terrestrial members of the order Carnivora.[a] The polar bear is considered to be the largest extant species,[39] with adult males weighing 350–700 kg (772–1,543 lb) and measuring 2.4–3 metres (7 ft 10 in–9 ft 10 in) in total length.[40] The smallest species is the sun bear, which ranges 25–65 kg (55–143 lb) in weight and 100–140 cm (39–55 in) in length.[41] Prehistoric North and South American short-faced bears were the largest species known to have lived. The latter estimated to have weighed 1,600 kg (3,500 lb) and stood 3.4 m (11 ft) tall.[42][43] Body weight varies throughout the year in bears of temperate and arctic climates, as they build up fat reserves in the summer and autumn and lose weight during the winter.</p>
-  </div>
-  <div class="col-md-6">
-    <iframe width="100%" height="100%" title="Bears on YouTube" src="https://www.youtube.com/embed/yMDOin3yWhU" frameborder="0" allow="accelerometer; autoplay; encrypted-media; gyroscope; picture-in-picture" allowfullscreen></iframe>
-  </div>
-</div>
-
-
-
-        </div></div>
-</main>
-
-<!-- Bootstrap + Jquery -->
-<script src="https://ajax.googleapis.com/ajax/libs/jquery/3.4.1/jquery.min.js"></script>
-<script src="https://stackpath.bootstrapcdn.com/bootstrap/4.3.1/js/bootstrap.min.js" integrity="sha384-JjSmVgyd0p3pXB1rRibZUAYoIIy6OrQ6VrjIEaFf/nJGzIxFDsf4x0xIM+B07jRM" crossorigin="anonymous"></script>
-
-<!-- Tippy.js CDN scripts -->
-<script src="https://unpkg.com/@popperjs/core@2"></script>
-<script src="https://unpkg.com/tippy.js@6"></script>
-
-<!--Sa11y (accessibility checker)-->
-<script src="https://cdn.jsdelivr.net/gh/ryersondmp/sa11y@latest/sa11y-with-contrast.js"></script>
-
-<script>
-$( document ).ready(function() {
-    if (window.top == window) {
-      $("#iframe-check").remove();
-    } else {
-       $("#iframe-check").css("display","block")
-    }
-
-    if (window.top != window) {
-      $("#newtabonly").css("display","none")
-    } else {
-       $("#newtabonly").css("display","block")
-    }
-    $('body').scrollspy({ target: '#list-example' })
-});
-</script>
-<script async src="https://platform.twitter.com/widgets.js" charset="utf-8"></script>
-</body></html>
-=======
-=======
-
->>>>>>> 09450f99
       </div>
     </div>
   </main>
@@ -262,7 +199,6 @@
   <script src="https://unpkg.com/tippy.js@6"></script>
 
   <!--Sa11y-->
-<<<<<<< HEAD
   <link rel="stylesheet" href="https://cdn.jsdelivr.net/gh/ryersondmp/sa11y@latest/src/sa11y.min.css" />
   <script src="https://cdn.jsdelivr.net/gh/ryersondmp/sa11y@latest/src/sa11y-english.min.js"></script>
   <script src="https://cdn.jsdelivr.net/gh/ryersondmp/sa11y@latest/src/sa11y.min.js"></script>
@@ -270,13 +206,3 @@
 </body>
 
 </html>
->>>>>>> Stashed changes
-=======
-  <link rel="stylesheet" href="../../src/sa11y.css" />
-  <script src="../../src/sa11y-english.js"></script>
-  <script src="../../src/sa11y.js"></script>
-
-</body>
-
-</html>
->>>>>>> 09450f99
