import Lang from '../utils/lang';
import Constants from '../utils/constants';
import { escapeHTML } from '../utils/utils';

// Import processed minified styles as a string.
import annotationStyles from '../../../dist/css/annotations.min.css';
import sharedStyles from '../../../dist/css/shared.min.css';

export class Annotations extends HTMLElement {
  connectedCallback() {
    const shadow = this.attachShadow({ mode: 'open' });

    // Styles
    const style = document.createElement('style');
    style.innerHTML = annotationStyles + sharedStyles;
    shadow.appendChild(style);
  }
}

/**
  * Create annotation buttons.
  * @param {Object} issue The issue object.
  * @param {Object} option The options object.
*/
<<<<<<< HEAD
export function annotate(issue, option) {
  // Get properties of issue object.
  const {
    element,
    type,
    content,
    inline = false,
    position = 'beforebegin',
    id,
    dismiss,
    dismissAll,
    contrastDetails,
  } = issue;

=======
export function annotate(
  element,
  type,
  content,
  inline = false,
  position,
  index,
  dismissKey,
  option,
) {
>>>>>>> c352fa94
  // Validate types to prevent errors.
  const validTypes = ['error', 'warning', 'good'];
  if (validTypes.indexOf(type) === -1) {
    throw Error(`Invalid type [${type}] for annotation`);
  }

  // Add unique ID and styles to annotation and marked element.
  [type].forEach(($el) => {
    if ($el === 'error' && element !== undefined) {
      const errorAttr = (inline ? 'data-sa11y-error-inline' : 'data-sa11y-error');
      element.setAttribute(errorAttr, id);
    } else if ($el === 'warning' && element !== undefined) {
      const warningAttr = (inline ? 'data-sa11y-warning-inline' : 'data-sa11y-warning');
      element.setAttribute(warningAttr, id);
    }
  });

  // Generate aria-label for annotations.
  const ariaLabel = {
    [validTypes[0]]: Lang._('ERROR'),
    [validTypes[1]]: Lang._('WARNING'),
    [validTypes[2]]: Lang._('GOOD'),
  };

  // Don't paint page with "Good" annotations for images with alt text and links with accessible name.
<<<<<<< HEAD
  if (option.showGoodImageButton === false
    && element?.tagName === 'IMG' && type === 'good') return;
  if (option.showGoodLinkButton === false
    && element?.tagName === 'A' && type === 'good') return;

  // Add dismiss button if prop enabled & has a dismiss key.
  const dismissBtn = (
    option.dismissAnnotations
    && (type === 'warning' || type === 'good')
    && dismiss !== undefined)
    ? `<button data-sa11y-dismiss='${id}' type='button'>${Lang._('DISMISS')}</button>` : '';

  // Add dismiss all button if prop enabled & has addition check key.
  const dismissAllBtn = (
    option.dismissAnnotations
    && (option.dismissAll && typeof dismissAll === 'string')
    && (type === 'warning' || type === 'good'))
    ? `<button data-sa11y-dismiss='${id}' data-sa11y-dismiss-all type='button'>${Lang._('DISMISS_ALL')}</button>` : '';

  // Create 'sa11y-annotation' web component for each annotation.
  const instance = document.createElement('sa11y-annotation');
  instance.setAttribute('data-sa11y-annotation', id);
=======
  if (option.showGoodImageButton === false && element?.tagName === 'IMG' && type === 'good') return;
  if (option.showGoodLinkButton === false && element?.tagName === 'A' && type === 'good') return;

  // Add dismiss button if prop enabled & has a dismiss key.
  const dismiss = (option.dismissAnnotations === true && type === 'warning' && dismissKey !== undefined)
    ? `<button data-sa11y-dismiss='${index}' type='button'>${Lang._('DISMISS')}</button>` : '';

  // Create 'sa11y-annotation' web component for each annotation.
  const instance = document.createElement('sa11y-annotation');
  instance.setAttribute('data-sa11y-annotation', index);
>>>>>>> c352fa94

  // Generate HTML for painted annotations.
  if (element === undefined) {
    // Page errors displayed to main panel.
    const listItem = document.createElement('li');
<<<<<<< HEAD
    listItem.innerHTML = `<strong>${ariaLabel[type]}</strong> ${content}${dismissBtn}`;
    Constants.Panel.pageIssuesList.insertAdjacentElement('afterbegin', listItem);

    // Display Page Issues panel.
=======
    listItem.innerHTML = `<strong>${ariaLabel[type]}</strong> ${content}${dismiss}`;
    Constants.Panel.pageIssuesList.insertAdjacentElement('afterbegin', listItem);

    // Make "Page Issues" visible.
>>>>>>> c352fa94
    Constants.Panel.pageIssues.classList.add('active');
    Constants.Panel.panel.classList.add('has-page-issues');
  } else {
    // Button annotations.
    const create = document.createElement('div');
    create.classList.add(`${inline ? 'instance-inline' : 'instance'}`);
    create.innerHTML = `
    <button
      type="button"
      aria-label="${ariaLabel[type]}"
      aria-haspopup="dialog"
      class="sa11y-btn ${[type]}-btn${inline ? '-text' : ''}"
      data-tippy-content=
        "<div lang='${Lang._('LANG_CODE')}' class='${[type]}'>
          <button type='button' class='close-btn close-tooltip' aria-label='${Lang._('ALERT_CLOSE')}'></button> <h2>${ariaLabel[type]}</h2>
          ${escapeHTML(content)}
          ${contrastDetails ? '<div data-sa11y-contrast-details></div>' : ''}
          <div class='dismiss-group'>${dismissBtn}${dismissAllBtn}</div>
        </div>"
    ></button>`;

<<<<<<< HEAD
    // Make sure annotations always appended outside of SVGs and interactive elements.
=======
    // Make sure annotations always appended outside of interactive elements.
>>>>>>> c352fa94
    const location = element.closest('a, button, [role="link"], [role="button"]') || element;
    location.insertAdjacentElement(position, instance);
    instance.shadowRoot.appendChild(create);
  }
}

// ============================================================
// Detect parent containers that have hidden overflow.
// ============================================================
export const detectOverflow = () => {
  const findParentWithOverflow = (element, property, value) => {
    let $el = element;
    while ($el !== null) {
      const style = window.getComputedStyle($el);
      const propValue = style.getPropertyValue(property);
      if (propValue === value) {
        return $el;
      }
      $el = $el.parentElement;
    }
    return null;
  };
  const annotations = document.querySelectorAll('sa11y-annotation');
  annotations.forEach(($el) => {
    const overflowing = findParentWithOverflow($el, 'overflow', 'hidden');
    if (overflowing !== null) {
      overflowing.setAttribute('data-sa11y-overflow', '');
    }
  });
};

// ============================================================
// Nudge buttons if they overlap.
// ============================================================
export const nudge = () => {
  const annotations = document.querySelectorAll('sa11y-annotation');
  annotations.forEach(($el) => {
    const sibling = $el.nextElementSibling;
    const css = 'margin: -5px -15px !important;';
    if (sibling !== null && sibling.tagName === 'SA11Y-ANNOTATION' && customElements.get('sa11y-annotation')) {
      sibling.shadowRoot.querySelector('button').setAttribute('style', css);
    }
  });
};<|MERGE_RESOLUTION|>--- conflicted
+++ resolved
@@ -22,7 +22,6 @@
   * @param {Object} issue The issue object.
   * @param {Object} option The options object.
 */
-<<<<<<< HEAD
 export function annotate(issue, option) {
   // Get properties of issue object.
   const {
@@ -37,23 +36,12 @@
     contrastDetails,
   } = issue;
 
-=======
-export function annotate(
-  element,
-  type,
-  content,
-  inline = false,
-  position,
-  index,
-  dismissKey,
-  option,
-) {
->>>>>>> c352fa94
   // Validate types to prevent errors.
   const validTypes = ['error', 'warning', 'good'];
   if (validTypes.indexOf(type) === -1) {
     throw Error(`Invalid type [${type}] for annotation`);
   }
+
 
   // Add unique ID and styles to annotation and marked element.
   [type].forEach(($el) => {
@@ -74,7 +62,6 @@
   };
 
   // Don't paint page with "Good" annotations for images with alt text and links with accessible name.
-<<<<<<< HEAD
   if (option.showGoodImageButton === false
     && element?.tagName === 'IMG' && type === 'good') return;
   if (option.showGoodLinkButton === false
@@ -95,40 +82,23 @@
     ? `<button data-sa11y-dismiss='${id}' data-sa11y-dismiss-all type='button'>${Lang._('DISMISS_ALL')}</button>` : '';
 
   // Create 'sa11y-annotation' web component for each annotation.
+  // Create 'sa11y-annotation' web component for each annotation.
   const instance = document.createElement('sa11y-annotation');
   instance.setAttribute('data-sa11y-annotation', id);
-=======
-  if (option.showGoodImageButton === false && element?.tagName === 'IMG' && type === 'good') return;
-  if (option.showGoodLinkButton === false && element?.tagName === 'A' && type === 'good') return;
-
-  // Add dismiss button if prop enabled & has a dismiss key.
-  const dismiss = (option.dismissAnnotations === true && type === 'warning' && dismissKey !== undefined)
-    ? `<button data-sa11y-dismiss='${index}' type='button'>${Lang._('DISMISS')}</button>` : '';
-
-  // Create 'sa11y-annotation' web component for each annotation.
-  const instance = document.createElement('sa11y-annotation');
-  instance.setAttribute('data-sa11y-annotation', index);
->>>>>>> c352fa94
 
   // Generate HTML for painted annotations.
   if (element === undefined) {
     // Page errors displayed to main panel.
     const listItem = document.createElement('li');
-<<<<<<< HEAD
     listItem.innerHTML = `<strong>${ariaLabel[type]}</strong> ${content}${dismissBtn}`;
     Constants.Panel.pageIssuesList.insertAdjacentElement('afterbegin', listItem);
 
     // Display Page Issues panel.
-=======
-    listItem.innerHTML = `<strong>${ariaLabel[type]}</strong> ${content}${dismiss}`;
-    Constants.Panel.pageIssuesList.insertAdjacentElement('afterbegin', listItem);
-
-    // Make "Page Issues" visible.
->>>>>>> c352fa94
     Constants.Panel.pageIssues.classList.add('active');
     Constants.Panel.panel.classList.add('has-page-issues');
   } else {
     // Button annotations.
+    const create = document.createElement('div');
     const create = document.createElement('div');
     create.classList.add(`${inline ? 'instance-inline' : 'instance'}`);
     create.innerHTML = `
@@ -146,11 +116,7 @@
         </div>"
     ></button>`;
 
-<<<<<<< HEAD
     // Make sure annotations always appended outside of SVGs and interactive elements.
-=======
-    // Make sure annotations always appended outside of interactive elements.
->>>>>>> c352fa94
     const location = element.closest('a, button, [role="link"], [role="button"]') || element;
     location.insertAdjacentElement(position, instance);
     instance.shadowRoot.appendChild(create);
