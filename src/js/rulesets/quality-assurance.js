import Constants from '../utils/constants';
import Elements from '../utils/elements';
import * as Utils from '../utils/utils';
import Lang from '../utils/lang';

export default function checkQA(results, option) {
  /* *********************************************************** */
  /*  Error: Find all links pointing to development environment. */
  /* *********************************************************** */
  if (option.checks.QA_BAD_LINK) {
    Elements.Found.CustomErrorLinks.forEach(($el) => {
      results.push({
        element: $el,
        type: option.checks.QA_BAD_LINK.type || 'error',
        content: option.checks.QA_BAD_LINK.content || Lang.sprintf('QA_BAD_LINK', $el),
        inline: true,
        dismiss: Utils.prepareDismissal($el.tagName + $el.textContent),
        dismissAll: option.checks.QA_BAD_LINK.dismissAll ? 'QA_BAD_LINK' : false,
        developer: option.checks.QA_BAD_LINK.developer || false,
      });
    });
  }

  /* *********************************************************** */
  /*  Warning: Excessive bolding or italics.                     */
  /* *********************************************************** */
  if (option.checks.QA_STRONG_ITALICS) {
    Elements.Found.StrongItalics.forEach(($el) => {
      const text = Utils.getText($el);
      if (text.length !== 0 && text.length > 400) {
        results.push({
          element: $el.parentNode,
          type: option.checks.QA_STRONG_ITALICS.type || 'warning',
          content: option.checks.QA_STRONG_ITALICS.content || Lang.sprintf('QA_STRONG_ITALICS'),
          dismiss: Utils.prepareDismissal($el.tagName + $el.textContent),
          dismissAll: option.checks.QA_STRONG_ITALICS.dismissAll ? 'QA_STRONG_ITALICS' : false,
          developer: option.checks.QA_STRONG_ITALICS.developer || false,
        });
      }
    });
  }

  /* ************************************************************** */
  /*  Warning: Additional link checks.                              */
  /* ************************************************************** */
  Elements.Found.Links.forEach(($el) => {
    if ($el.hasAttribute('href')) {
      const href = $el.getAttribute('href');

      // Has file extension.
      const hasExtension = $el.matches(Constants.Global.documentSources);
      const hasPDF = $el.matches('a[href$=".pdf"], a[href*=".pdf?"]');

      // Check for broken same-page links.
      if (option.checks.QA_IN_PAGE_LINK) {
        const hasAttributes = $el.getAttribute('role') === 'button' || $el.hasAttribute('aria-haspopup') || $el.hasAttribute('aria-expanded') || $el.hasAttribute('onclick');
        const hasText = Utils.getText($el).length !== 0;
        if ((href.startsWith('#') || href === '') && !hasAttributes && hasText) {
          const targetId = href.substring(1);
          const ariaControls = $el.getAttribute('aria-controls');
          const targetElement = document.getElementById(targetId)
            || document.getElementById(decodeURIComponent(targetId))
            || document.getElementById(encodeURIComponent(targetId))
            || document.getElementById(ariaControls)
            || document.querySelector(`a[name="${targetId}"]`);

          // If reference ID doesn't exist.
          if (!targetElement) {
            results.push({
              element: $el,
              type: option.checks.QA_IN_PAGE_LINK.type || 'error',
              content: option.checks.QA_IN_PAGE_LINK.content || Lang.sprintf('QA_IN_PAGE_LINK'),
              inline: true,
              dismiss: Utils.prepareDismissal(`QAINPAGE${href}`),
              dismissAll: option.checks.QA_IN_PAGE_LINK.dismissAll ? 'QA_IN_PAGE_LINK' : false,
              developer: option.checks.QA_IN_PAGE_LINK.developer || false,
            });
          }
        }
      }

      // Manually inspect documents & PDF for accessibility.
      if (option.checks.QA_DOCUMENT && hasExtension) {
        results.push({
          element: $el,
          type: option.checks.QA_DOCUMENT.type || 'warning',
          content: option.checks.QA_DOCUMENT.content || Lang.sprintf('QA_DOCUMENT'),
          inline: true,
          dismiss: Utils.prepareDismissal(`DOC${href}`),
          dismissAll: option.checks.QA_DOCUMENT.dismissAll ? 'QA_DOCUMENT' : false,
          developer: option.checks.QA_DOCUMENT.developer || false,
        });
      } else if (option.checks.QA_PDF && hasPDF) {
        results.push({
          element: $el,
          type: option.checks.QA_PDF.type || 'warning',
          content: option.checks.QA_PDF.content || Lang.sprintf('QA_PDF'),
          inline: true,
          dismiss: Utils.prepareDismissal(`PDF${href}`),
          dismissAll: option.checks.QA_PDF.dismissAll ? 'QA_PDF' : false,
          developer: option.checks.QA_PDF.developer || false,
        });
      }
    }
  });

  /* *************************************************************** */
  /*  Warning: Find blockquotes used as headers.                     */
  /* *************************************************************** */
  if (option.checks.QA_BLOCKQUOTE) {
    Elements.Found.Blockquotes.forEach(($el) => {
      const text = Utils.getText($el);
      if (text.length !== 0 && text.length < 25) {
        const sanitizedText = Utils.sanitizeHTML(text);
        results.push({
          element: $el,
          type: option.checks.QA_BLOCKQUOTE.type || 'warning',
          content: option.checks.QA_BLOCKQUOTE.content || Lang.sprintf('QA_BLOCKQUOTE', sanitizedText),
          dismiss: Utils.prepareDismissal(`BLOCKQUOTE${sanitizedText}`),
          dismissAll: option.checks.QA_BLOCKQUOTE.dismissAll ? 'QA_BLOCKQUOTE' : false,
          developer: option.checks.QA_BLOCKQUOTE.developer || false,
        });
      }
    });
  }

  /* *************************************************************** */
  /*  Errors: Check HTML tables for issues.                          */
  /* *************************************************************** */
  Elements.Found.Tables.forEach(($el) => {
    if (Utils.isElementHidden($el) === false) {
      const tableHeaders = $el.querySelectorAll('th');
      const semanticHeadings = $el.querySelectorAll('h1, h2, h3, h4, h5, h6');
      const key = Utils.prepareDismissal(`TABLE${$el.textContent}`);
      if (option.checks.TABLES_MISSING_HEADINGS && tableHeaders.length === 0) {
        results.push({
          element: $el,
          type: option.checks.TABLES_MISSING_HEADINGS.type || 'error',
          content: option.checks.TABLES_MISSING_HEADINGS.content || Lang.sprintf('TABLES_MISSING_HEADINGS'),
          dismiss: key,
          dismissAll: option.checks.TABLES_MISSING_HEADINGS.dismissAll ? 'TABLES_MISSING_HEADINGS' : false,
          developer: option.checks.TABLES_MISSING_HEADINGS.developer || false,
        });
      }
      if (option.checks.TABLES_SEMANTIC_HEADING && semanticHeadings.length > 0) {
        semanticHeadings.forEach((heading) => {
          results.push({
            element: heading,
            type: option.checks.TABLES_SEMANTIC_HEADING.type || 'error',
            content: option.checks.TABLES_SEMANTIC_HEADING.content || Lang.sprintf('TABLES_SEMANTIC_HEADING'),
            dismiss: key,
            dismissAll: option.checks.TABLES_SEMANTIC_HEADING.dismissAll ? 'TABLES_SEMANTIC_HEADING' : false,
            developer: option.checks.TABLES_SEMANTIC_HEADING.developer || false,
          });
        });
      }
      tableHeaders.forEach((th) => {
        if (option.checks.TABLES_EMPTY_HEADING && th.textContent.trim().length === 0) {
          results.push({
            element: th,
            type: option.checks.TABLES_EMPTY_HEADING.type || 'error',
            content: option.checks.TABLES_EMPTY_HEADING.content || Lang.sprintf('TABLES_EMPTY_HEADING'),
            position: 'afterbegin',
            dismiss: key,
            dismissAll: option.checks.TABLES_EMPTY_HEADING.dismissAll ? 'TABLES_EMPTY_HEADING' : false,
            developer: option.checks.TABLES_EMPTY_HEADING.developer || false,
          });
        }
      });
    }
  });

  /* ****************************************************************** */
  /*  Warning: Detect fake headings                                     */
  /* ****************************************************************** */
  if (option.checks.QA_FAKE_HEADING) {
    const addResult = (element, sanitizedText) => {
      results.push({
        element,
        type: option.checks.QA_FAKE_HEADING.type || 'warning',
        content: option.checks.QA_FAKE_HEADING.content || Lang.sprintf('QA_FAKE_HEADING', sanitizedText),
        dismiss: Utils.prepareDismissal(`BOLD${sanitizedText}`),
        dismissAll: option.checks.QA_FAKE_HEADING.dismissAll ? 'QA_FAKE_HEADING' : false,
        developer: option.checks.QA_FAKE_HEADING.developer || false,
      });
    };

    // To minimize false positives/number of warnings...
    const isPreviousElementAHeading = (p) => {
      const previousElement = p.previousElementSibling;
      if (!previousElement) return false;
      const headingTags = ['H1', 'H2', 'H3', 'H4', 'H5', 'H6'];
      return headingTags.includes(previousElement.tagName);
    };

    // Find large text as heading.
    const ignoreParents = 'h1, h2, h3, h4, h5, h6, [role="heading"][aria-level], blockquote, table';
    const computeLargeParagraphs = (p) => {
      const size = getComputedStyle(p).fontSize.replace('px', '');
      const getText = Utils.getText(p);
      const maybeSentence = getText.match(/[.;?!"]/) === null;
      const typicalHeadingLength = getText.length >= 4 && getText.length <= 120;

      if (size >= 24 && !p.closest(ignoreParents) && typicalHeadingLength && maybeSentence && !isPreviousElementAHeading(p)) {
        const sanitizedText = Utils.sanitizeHTML(getText);
        addResult(p, sanitizedText);
      }
    };

    // Find bolded text as headings.
    const computeBoldTextParagraphs = (p) => {
      const startsWithBold = /^(<strong>|<b>)/i.test(p.innerHTML.trim());

      if (startsWithBold && !p.closest(ignoreParents)) {
        const possibleHeading = p.querySelector('strong, b');
        const possibleHeadingText = Utils.getText(possibleHeading);

        // Conditions
        const notASentence = possibleHeadingText.match(/[.:;?!"']/) === null;
        const typicalHeadingLength = possibleHeadingText.length >= 3 && possibleHeadingText.length <= 120;

        if (typicalHeadingLength && notASentence) {
          // Be a little forgiving if it's a small paragraph.
          const nonHeadingTextLength = Utils.fnIgnore(p, ['strong', 'b']).textContent.trim().length;
          if (nonHeadingTextLength !== 0 && nonHeadingTextLength <= 250) {
            return;
          }

          const sanitizedText = Utils.sanitizeHTML(possibleHeadingText);
          addResult(possibleHeading, sanitizedText);
        }
      }
    };

    Elements.Found.Paragraphs.forEach((p) => {
      computeLargeParagraphs(p);
      computeBoldTextParagraphs(p);
    });
  }

  /* *************************************************************** */
  /*  Warning: Detect paragraphs that should be lists.               */
  /*  Thanks to John Jameson from PrincetonU for this ruleset!       */
  /* *************************************************************** */
<<<<<<< HEAD
  if (option.checks.QA_FAKE_LIST) {
=======
  if (option.fakeListQA) {
>>>>>>> c352fa94
    const numberMatch = new RegExp(/(([023456789][\d\s])|(1\d))/, ''); // All numbers but 1.
    const alphabeticMatch = new RegExp(/(^[aA1αаΑ]|[^\p{Alphabetic}\s])[-\s.)]/, 'u');
    const emojiMatch = new RegExp(/\p{Extended_Pictographic}/, 'u');
    const secondTextNoMatch = ['a', 'A', 'α', 'Α', 'а', 'А', '1'];
    const specialCharsMatch = /[([{#]/;
    const prefixDecrement = {
      2: '1',
      b: 'a',
      B: 'A',
      β: 'α',
      Β: 'Α',
      б: 'а',
      Б: 'А',
    };
    const decrement = (element) => element.replace(/^b|^B|^б|^Б|^β|^В|^2/, (match) => prefixDecrement[match]);

    // Variables to carry in loop.
    let activeMatch = ''; // Carried in loop for second paragraph.
    let firstText = ''; // Text of previous paragraph.
    let lastHitWasEmoji = false;

    Elements.Found.Paragraphs.forEach((p, i) => {
      let secondText = false;
      let hit = false;
      firstText = firstText || Utils.getText(p).replace('(', '');
      const firstPrefix = firstText.substring(0, 2);

      // Grab first two characters.
      const isAlphabetic = firstPrefix.match(alphabeticMatch);
      const isNumber = firstPrefix.match(numberMatch);
      const isEmoji = firstPrefix.match(emojiMatch);
      const isSpecialChar = specialCharsMatch.test(firstPrefix.charAt(0));

      if (
        firstPrefix.length > 0
        && firstPrefix !== activeMatch
        && !isNumber
        && (isAlphabetic || isEmoji || isSpecialChar)
      ) {
        // We have a prefix and a possible hit; check next detected paragraph.
        const secondP = Elements.Found.Paragraphs[i + 1];
        if (secondP) {
          secondText = Utils.getText(secondP).replace('(', '').substring(0, 2);
          if (secondTextNoMatch.includes(secondText?.toLowerCase().trim())) {
            // A sentence. Another sentence. (A sentence). 1 apple, 1 banana.
            return;
          }
          const secondPrefix = decrement(secondText);
          if (isAlphabetic) {
            // Check for repeats (*,*) or increments(a,b)
            if (firstPrefix !== 'A ' && firstPrefix === secondPrefix) {
              hit = true;
            }
          } else if (isEmoji && !lastHitWasEmoji) {
            // Check for two paragraphs in a row that start with emoji.
            if (secondPrefix.match(emojiMatch)) {
              hit = true;
              lastHitWasEmoji = true;
              // This is carried; better miss than have lots of positives.
            }
          }
        }
        if (!hit) {
          // Split p by carriage return if there was a firstPrefix and compare.
          let textAfterBreak = p?.querySelector('br')?.nextSibling?.nodeValue;
          if (textAfterBreak) {
            textAfterBreak = textAfterBreak.replace(/<\/?[^>]+(>|$)/g, '').trim().substring(0, 2);
            const checkForOtherPrefixChars = specialCharsMatch.test(textAfterBreak.charAt(0));
            if (checkForOtherPrefixChars
              || firstPrefix === decrement(textAfterBreak)
              || (!lastHitWasEmoji && textAfterBreak.match(emojiMatch))) {
              hit = true;
            }
          }
        } if (hit) {
<<<<<<< HEAD
          results.push({
            element: p,
            type: option.checks.QA_FAKE_LIST.type || 'warning',
            content: option.checks.QA_FAKE_LIST.content || Lang.sprintf('QA_FAKE_LIST', firstPrefix),
            dismiss: Utils.prepareDismissal(`LIST${p.textContent}`),
            dismissAll: option.checks.QA_FAKE_LIST.dismissAll ? 'QA_FAKE_LIST' : false,
            developer: option.checks.QA_FAKE_LIST.developer || false,
=======
          const key = Utils.prepareDismissal(`LIST${p.textContent}`);
          results.push({
            element: p,
            type: 'warning',
            content: Lang.sprintf('QA_SHOULD_BE_LIST', firstPrefix),
            inline: false,
            position: 'beforebegin',
            dismiss: key,
>>>>>>> c352fa94
          });
          activeMatch = firstPrefix;
        } else {
          activeMatch = '';
        }
      }
      // Reset for next loop, carry over text query if available.
      firstText = secondText ? '' : secondText;
    });
  }

  /* **************************************** */
  /*  Warning: Detect uppercase text.         */
  /* **************************************** */
  if (option.checks.QA_UPPERCASE) {
    const checkCaps = ($el) => {
      let thisText = '';
      if ($el.tagName === 'LI') {
        // Prevent recursion through nested lists.
        $el.childNodes.forEach((node) => {
          if (node.nodeType === 3) {
            thisText += node.textContent;
          }
        });
      } else {
        thisText = Utils.getText($el);
      }

      // Patterns
      const uppercasePattern = /([A-Z]{2,}[ ])([A-Z]{2,}[ ])([A-Z]{2,}[ ])([A-Z]{2,})/g;
      const detectUpperCase = thisText.match(uppercasePattern);

      if (detectUpperCase && detectUpperCase[0].length > 10) {
        results.push({
          element: $el,
          type: option.checks.QA_UPPERCASE.type || 'warning',
          content: option.checks.QA_UPPERCASE.content || Lang.sprintf('QA_UPPERCASE'),
          dismiss: Utils.prepareDismissal(`UPPERCASE${thisText}`),
          dismissAll: option.checks.QA_UPPERCASE.dismissAll ? 'QA_UPPERCASE' : false,
          developer: option.checks.QA_UPPERCASE.developer || false,
        });
      }
    };
    Elements.Found.Paragraphs.forEach(($el) => checkCaps($el));
    Elements.Found.Headings.forEach(($el) => checkCaps($el));
    Elements.Found.Lists.forEach(($el) => checkCaps($el));
    Elements.Found.Blockquotes.forEach(($el) => checkCaps($el));
  }

<<<<<<< HEAD
  /* ************************************************************** */
  /*  Various checks: underlines, justify-aligned, and small text.  */
  /* ************************************************************** */
  // Check underlined text. Created by Brian Teeman!
  const addUnderlineResult = ($el) => {
    results.push({
      element: $el,
      type: option.checks.QA_UNDERLINE.type || 'warning',
      content: option.checks.QA_UNDERLINE.content || Lang.sprintf('QA_UNDERLINE'),
      inline: true,
      dismiss: Utils.prepareDismissal(`UNDERLINE${$el.textContent}`),
      dismissAll: option.checks.QA_UNDERLINE.dismissAll ? 'QA_UNDERLINE' : false,
      developer: option.checks.QA_UNDERLINE.developer || false,
    });
  };
=======
  /* *************************************************************** */
  /*  Error: Duplicate IDs                                           */
  /* *************************************************************** */
  if (option.duplicateIdQA) {
    // Look for duplicate IDs within each DOM.
    const doms = document.querySelectorAll('body, [data-sa11y-has-shadow-root]');
    doms.forEach((dom) => {
      const allIds = new Set();
      const findDuplicateIds = (ids, withinDOM) => {
        ids.forEach(($el) => {
          const { id } = $el;

          // Ignore empty IDs.
          if (typeof id !== 'string' || id.trim().length === 0) {
            return;
          }

          // Only flag duplicate IDs being referenced by same-page links, aria or a label.
          // Reference: https://accessibilityinsights.io/info-examples/web/duplicate-id-aria/
          if (id && !allIds.has(id)) {
            allIds.add(id);
          } else {
            const ariaReference = Array.from(
              withinDOM.querySelectorAll(`
                a[href*="${id}"],
                label[for*="${id}"],
                [aria-labelledby*="${id}"],
                [aria-controls*="${id}"],
                [aria-owns*="${id}"]`),
            );
            if (ariaReference.length > 0) {
              results.push({
                element: $el,
                type: 'error',
                content: Lang.sprintf('QA_DUPLICATE_ID', id),
                inline: true,
                position: 'beforebegin',
              });
            }
          }
        });
      };

      // Look for duplicate IDs within shadow DOMs.
      if (dom.shadowRoot) {
        const shadowRootIds = Array.from(
          dom.shadowRoot.querySelectorAll(`[id]:not(${Constants.Exclusions.Container})`),
        );
        findDuplicateIds(shadowRootIds, dom.shadowRoot);
      }
>>>>>>> c352fa94

  const addJustifyResult = ($el) => {
    results.push({
      element: $el,
      type: option.checks.QA_JUSTIFY.type || 'warning',
      content: option.checks.QA_JUSTIFY.content || Lang._('QA_JUSTIFY'),
      dismiss: Utils.prepareDismissal(`JUSTIFIED${$el.textContent}`),
      dismissAll: option.checks.QA_JUSTIFY.dismissAll ? 'QA_JUSTIFY' : false,
      developer: option.checks.QA_JUSTIFY.developer || false,
    });
  };

  const addSmallTextResult = ($el) => {
    results.push({
      element: $el,
      type: option.checks.QA_SMALL_TEXT.type || 'warning',
      content: option.checks.QA_SMALL_TEXT.content || Lang._('QA_SMALL_TEXT'),
      dismiss: Utils.prepareDismissal(`SMALL${$el.textContent}`),
      dismissAll: option.checks.QA_SMALL_TEXT.dismissAll ? 'QA_SMALL_TEXT' : false,
      developer: option.checks.QA_SMALL_TEXT.developer || false,
    });
  };

  const computeStyle = ($el) => {
    const style = getComputedStyle($el);
    const { textDecorationLine, textAlign, fontSize } = style;

    /* Check: Underlined text. */
    if (option.checks.QA_UNDERLINE
      && textDecorationLine === 'underline'
      && !$el.closest('a[href]')
      && !$el.closest('ABBR')) {
      addUnderlineResult($el);
    }

    /* Check: Font size is greater than 0 and less than 10. */
    const defaultSize = option.checks.QA_SMALL_TEXT.fontSize || 10;
    const computedFontSize = parseFloat(fontSize);

    // Compare with parent element's font size.
    const parentFontSize = $el.parentElement
      ? parseFloat(getComputedStyle($el.parentElement).fontSize)
      : null;
    const isInherited = parentFontSize === computedFontSize;

    // Ensure the font size is specific to the element, not inherited.
    const withinRange = !isInherited && computedFontSize > 1 && computedFontSize <= defaultSize;
    if (option.checks.QA_SMALL_TEXT && withinRange) {
      addSmallTextResult($el);
    }

    /* Check: Check if text is justify-aligned. */
    if (option.checks.QA_JUSTIFY && textAlign === 'justify') {
      addJustifyResult($el);
    }
  };

  // Loop through all elements within the root area.
  if (option.checks.QA_UNDERLINE || option.checks.QA_JUSTIFY || option.checks.QA_SMALL_TEXT) {
    for (let i = 0; i < Elements.Found.Everything.length; i++) {
      const $el = Elements.Found.Everything[i];

      // Filter only text nodes.
      const textString = Array.from($el.childNodes)
        .filter((node) => node.nodeType === 3)
        .map((node) => node.textContent)
        .join('');
      const text = textString.trim();

      // Only if there's text!
      if (text.length !== 0) {
        computeStyle($el);
      }
    }
  }

  /* **************************************************** */
  /*  Find inappropriate use of <sup> and <sub> tags.     */
  /* **************************************************** */
  if (option.checks.QA_SUBSCRIPT) {
    Elements.Found.Subscripts.forEach(($el) => {
      const text = Utils.getText($el);
      if (text.length >= 80) {
        results.push({
          element: $el,
          type: option.checks.QA_SUBSCRIPT.type || 'warning',
          content: option.checks.QA_SUBSCRIPT.content || Lang.sprintf('QA_SUBSCRIPT'),
          inline: true,
          dismiss: Utils.prepareDismissal($el.tagName + text),
          dismissAll: option.checks.QA_SUBSCRIPT.dismissAll ? 'QA_SUBSCRIPT' : false,
          developer: option.checks.QA_SUBSCRIPT.developer || false,
        });
      }
    });
  }

  /* ****************************************** */
  /*  Find double nested layout components.     */
  /* ****************************************** */
  if (option.checks.QA_NESTED_COMPONENTS) {
    Elements.Found.NestedComponents.forEach(($el) => {
      const sources = option.checks.QA_NESTED_COMPONENTS.sources || '[role="tablist"], details';
      const component = $el.querySelector(sources);
      if (component) {
        results.push({
          element: $el,
          type: option.checks.QA_NESTED_COMPONENTS.type || 'warning',
          content: option.checks.QA_NESTED_COMPONENTS.content || Lang.sprintf('QA_NESTED_COMPONENTS'),
          dismiss: Utils.prepareDismissal(`NESTED${$el.textContent}`),
          dismissAll: option.checks.QA_NESTED_COMPONENTS.dismissAll ? 'QA_NESTED_COMPONENTS' : false,
          developer: option.checks.QA_NESTED_COMPONENTS.developer || false,
        });
      }
    });
  }

  return results;
}<|MERGE_RESOLUTION|>--- conflicted
+++ resolved
@@ -242,11 +242,7 @@
   /*  Warning: Detect paragraphs that should be lists.               */
   /*  Thanks to John Jameson from PrincetonU for this ruleset!       */
   /* *************************************************************** */
-<<<<<<< HEAD
   if (option.checks.QA_FAKE_LIST) {
-=======
-  if (option.fakeListQA) {
->>>>>>> c352fa94
     const numberMatch = new RegExp(/(([023456789][\d\s])|(1\d))/, ''); // All numbers but 1.
     const alphabeticMatch = new RegExp(/(^[aA1αаΑ]|[^\p{Alphabetic}\s])[-\s.)]/, 'u');
     const emojiMatch = new RegExp(/\p{Extended_Pictographic}/, 'u');
@@ -267,311 +263,261 @@
     let activeMatch = ''; // Carried in loop for second paragraph.
     let firstText = ''; // Text of previous paragraph.
     let lastHitWasEmoji = false;
+    // Variables to carry in loop.
+    let activeMatch = ''; // Carried in loop for second paragraph.
+    let firstText = ''; // Text of previous paragraph.
+    let lastHitWasEmoji = false;
 
     Elements.Found.Paragraphs.forEach((p, i) => {
       let secondText = false;
       let hit = false;
       firstText = firstText || Utils.getText(p).replace('(', '');
       const firstPrefix = firstText.substring(0, 2);
-
-      // Grab first two characters.
-      const isAlphabetic = firstPrefix.match(alphabeticMatch);
-      const isNumber = firstPrefix.match(numberMatch);
-      const isEmoji = firstPrefix.match(emojiMatch);
-      const isSpecialChar = specialCharsMatch.test(firstPrefix.charAt(0));
-
-      if (
-        firstPrefix.length > 0
-        && firstPrefix !== activeMatch
-        && !isNumber
-        && (isAlphabetic || isEmoji || isSpecialChar)
-      ) {
-        // We have a prefix and a possible hit; check next detected paragraph.
-        const secondP = Elements.Found.Paragraphs[i + 1];
-        if (secondP) {
-          secondText = Utils.getText(secondP).replace('(', '').substring(0, 2);
-          if (secondTextNoMatch.includes(secondText?.toLowerCase().trim())) {
-            // A sentence. Another sentence. (A sentence). 1 apple, 1 banana.
-            return;
-          }
-          const secondPrefix = decrement(secondText);
-          if (isAlphabetic) {
-            // Check for repeats (*,*) or increments(a,b)
-            if (firstPrefix !== 'A ' && firstPrefix === secondPrefix) {
-              hit = true;
+      Elements.Found.Paragraphs.forEach((p, i) => {
+        let secondText = false;
+        let hit = false;
+        firstText = firstText || Utils.getText(p).replace('(', '');
+        const firstPrefix = firstText.substring(0, 2);
+
+        // Grab first two characters.
+        const isAlphabetic = firstPrefix.match(alphabeticMatch);
+        const isNumber = firstPrefix.match(numberMatch);
+        const isEmoji = firstPrefix.match(emojiMatch);
+        const isSpecialChar = specialCharsMatch.test(firstPrefix.charAt(0));
+        // Grab first two characters.
+        const isAlphabetic = firstPrefix.match(alphabeticMatch);
+        const isNumber = firstPrefix.match(numberMatch);
+        const isEmoji = firstPrefix.match(emojiMatch);
+        const isSpecialChar = specialCharsMatch.test(firstPrefix.charAt(0));
+
+        if (
+          firstPrefix.length > 0
+          && firstPrefix !== activeMatch
+          && !isNumber
+          && (isAlphabetic || isEmoji || isSpecialChar)
+        ) {
+          // We have a prefix and a possible hit; check next detected paragraph.
+          const secondP = Elements.Found.Paragraphs[i + 1];
+          if (secondP) {
+            secondText = Utils.getText(secondP).replace('(', '').substring(0, 2);
+            if (secondTextNoMatch.includes(secondText?.toLowerCase().trim())) {
+              // A sentence. Another sentence. (A sentence). 1 apple, 1 banana.
+              return;
             }
-          } else if (isEmoji && !lastHitWasEmoji) {
-            // Check for two paragraphs in a row that start with emoji.
-            if (secondPrefix.match(emojiMatch)) {
-              hit = true;
-              lastHitWasEmoji = true;
-              // This is carried; better miss than have lots of positives.
+            const secondPrefix = decrement(secondText);
+            if (isAlphabetic) {
+              // Check for repeats (*,*) or increments(a,b)
+              if (firstPrefix !== 'A ' && firstPrefix === secondPrefix) {
+                hit = true;
+              }
+            } else if (isEmoji && !lastHitWasEmoji) {
+              // Check for two paragraphs in a row that start with emoji.
+              if (secondPrefix.match(emojiMatch)) {
+                hit = true;
+                lastHitWasEmoji = true;
+                // This is carried; better miss than have lots of positives.
+              }
             }
           }
-        }
-        if (!hit) {
-          // Split p by carriage return if there was a firstPrefix and compare.
-          let textAfterBreak = p?.querySelector('br')?.nextSibling?.nodeValue;
-          if (textAfterBreak) {
-            textAfterBreak = textAfterBreak.replace(/<\/?[^>]+(>|$)/g, '').trim().substring(0, 2);
-            const checkForOtherPrefixChars = specialCharsMatch.test(textAfterBreak.charAt(0));
-            if (checkForOtherPrefixChars
-              || firstPrefix === decrement(textAfterBreak)
-              || (!lastHitWasEmoji && textAfterBreak.match(emojiMatch))) {
-              hit = true;
+          if (!hit) {
+            // Split p by carriage return if there was a firstPrefix and compare.
+            let textAfterBreak = p?.querySelector('br')?.nextSibling?.nodeValue;
+            if (textAfterBreak) {
+              textAfterBreak = textAfterBreak.replace(/<\/?[^>]+(>|$)/g, '').trim().substring(0, 2);
+              const checkForOtherPrefixChars = specialCharsMatch.test(textAfterBreak.charAt(0));
+              if (checkForOtherPrefixChars
+                || firstPrefix === decrement(textAfterBreak)
+                || (!lastHitWasEmoji && textAfterBreak.match(emojiMatch))) {
+                hit = true;
+              }
             }
+          } if (hit) {
+            results.push({
+              element: p,
+              type: option.checks.QA_FAKE_LIST.type || 'warning',
+              content: option.checks.QA_FAKE_LIST.content || Lang.sprintf('QA_FAKE_LIST', firstPrefix),
+              dismiss: Utils.prepareDismissal(`LIST${p.textContent}`),
+              dismissAll: option.checks.QA_FAKE_LIST.dismissAll ? 'QA_FAKE_LIST' : false,
+              developer: option.checks.QA_FAKE_LIST.developer || false,
+            });
+            activeMatch = firstPrefix;
+          } else {
+            activeMatch = '';
           }
-        } if (hit) {
-<<<<<<< HEAD
-          results.push({
-            element: p,
-            type: option.checks.QA_FAKE_LIST.type || 'warning',
-            content: option.checks.QA_FAKE_LIST.content || Lang.sprintf('QA_FAKE_LIST', firstPrefix),
-            dismiss: Utils.prepareDismissal(`LIST${p.textContent}`),
-            dismissAll: option.checks.QA_FAKE_LIST.dismissAll ? 'QA_FAKE_LIST' : false,
-            developer: option.checks.QA_FAKE_LIST.developer || false,
-=======
-          const key = Utils.prepareDismissal(`LIST${p.textContent}`);
-          results.push({
-            element: p,
-            type: 'warning',
-            content: Lang.sprintf('QA_SHOULD_BE_LIST', firstPrefix),
-            inline: false,
-            position: 'beforebegin',
-            dismiss: key,
->>>>>>> c352fa94
-          });
-          activeMatch = firstPrefix;
-        } else {
-          activeMatch = '';
-        }
-      }
-      // Reset for next loop, carry over text query if available.
-      firstText = secondText ? '' : secondText;
-    });
-  }
+        }
+        // Reset for next loop, carry over text query if available.
+        firstText = secondText ? '' : secondText;
+      });
+    }
 
   /* **************************************** */
   /*  Warning: Detect uppercase text.         */
   /* **************************************** */
   if (option.checks.QA_UPPERCASE) {
-    const checkCaps = ($el) => {
-      let thisText = '';
-      if ($el.tagName === 'LI') {
-        // Prevent recursion through nested lists.
-        $el.childNodes.forEach((node) => {
-          if (node.nodeType === 3) {
-            thisText += node.textContent;
-          }
-        });
-      } else {
-        thisText = Utils.getText($el);
-      }
-
-      // Patterns
-      const uppercasePattern = /([A-Z]{2,}[ ])([A-Z]{2,}[ ])([A-Z]{2,}[ ])([A-Z]{2,})/g;
-      const detectUpperCase = thisText.match(uppercasePattern);
-
-      if (detectUpperCase && detectUpperCase[0].length > 10) {
-        results.push({
-          element: $el,
-          type: option.checks.QA_UPPERCASE.type || 'warning',
-          content: option.checks.QA_UPPERCASE.content || Lang.sprintf('QA_UPPERCASE'),
-          dismiss: Utils.prepareDismissal(`UPPERCASE${thisText}`),
-          dismissAll: option.checks.QA_UPPERCASE.dismissAll ? 'QA_UPPERCASE' : false,
-          developer: option.checks.QA_UPPERCASE.developer || false,
-        });
-      }
-    };
-    Elements.Found.Paragraphs.forEach(($el) => checkCaps($el));
-    Elements.Found.Headings.forEach(($el) => checkCaps($el));
-    Elements.Found.Lists.forEach(($el) => checkCaps($el));
-    Elements.Found.Blockquotes.forEach(($el) => checkCaps($el));
-  }
-
-<<<<<<< HEAD
-  /* ************************************************************** */
-  /*  Various checks: underlines, justify-aligned, and small text.  */
-  /* ************************************************************** */
-  // Check underlined text. Created by Brian Teeman!
-  const addUnderlineResult = ($el) => {
-    results.push({
-      element: $el,
-      type: option.checks.QA_UNDERLINE.type || 'warning',
-      content: option.checks.QA_UNDERLINE.content || Lang.sprintf('QA_UNDERLINE'),
-      inline: true,
-      dismiss: Utils.prepareDismissal(`UNDERLINE${$el.textContent}`),
-      dismissAll: option.checks.QA_UNDERLINE.dismissAll ? 'QA_UNDERLINE' : false,
-      developer: option.checks.QA_UNDERLINE.developer || false,
-    });
-  };
-=======
-  /* *************************************************************** */
-  /*  Error: Duplicate IDs                                           */
-  /* *************************************************************** */
-  if (option.duplicateIdQA) {
-    // Look for duplicate IDs within each DOM.
-    const doms = document.querySelectorAll('body, [data-sa11y-has-shadow-root]');
-    doms.forEach((dom) => {
-      const allIds = new Set();
-      const findDuplicateIds = (ids, withinDOM) => {
-        ids.forEach(($el) => {
-          const { id } = $el;
-
-          // Ignore empty IDs.
-          if (typeof id !== 'string' || id.trim().length === 0) {
-            return;
-          }
-
-          // Only flag duplicate IDs being referenced by same-page links, aria or a label.
-          // Reference: https://accessibilityinsights.io/info-examples/web/duplicate-id-aria/
-          if (id && !allIds.has(id)) {
-            allIds.add(id);
-          } else {
-            const ariaReference = Array.from(
-              withinDOM.querySelectorAll(`
-                a[href*="${id}"],
-                label[for*="${id}"],
-                [aria-labelledby*="${id}"],
-                [aria-controls*="${id}"],
-                [aria-owns*="${id}"]`),
-            );
-            if (ariaReference.length > 0) {
-              results.push({
-                element: $el,
-                type: 'error',
-                content: Lang.sprintf('QA_DUPLICATE_ID', id),
-                inline: true,
-                position: 'beforebegin',
-              });
+      const checkCaps = ($el) => {
+        let thisText = '';
+        if ($el.tagName === 'LI') {
+          // Prevent recursion through nested lists.
+          $el.childNodes.forEach((node) => {
+            if (node.nodeType === 3) {
+              thisText += node.textContent;
             }
-          }
-        });
+          });
+        } else {
+          thisText = Utils.getText($el);
+        }
+
+        // Patterns
+        const uppercasePattern = /([A-Z]{2,}[ ])([A-Z]{2,}[ ])([A-Z]{2,}[ ])([A-Z]{2,})/g;
+        const detectUpperCase = thisText.match(uppercasePattern);
+
+        if (detectUpperCase && detectUpperCase[0].length > 10) {
+          results.push({
+            element: $el,
+            type: option.checks.QA_UPPERCASE.type || 'warning',
+            content: option.checks.QA_UPPERCASE.content || Lang.sprintf('QA_UPPERCASE'),
+            dismiss: Utils.prepareDismissal(`UPPERCASE${thisText}`),
+            dismissAll: option.checks.QA_UPPERCASE.dismissAll ? 'QA_UPPERCASE' : false,
+            developer: option.checks.QA_UPPERCASE.developer || false,
+          });
+        }
       };
-
-      // Look for duplicate IDs within shadow DOMs.
-      if (dom.shadowRoot) {
-        const shadowRootIds = Array.from(
-          dom.shadowRoot.querySelectorAll(`[id]:not(${Constants.Exclusions.Container})`),
-        );
-        findDuplicateIds(shadowRootIds, dom.shadowRoot);
-      }
->>>>>>> c352fa94
-
-  const addJustifyResult = ($el) => {
-    results.push({
-      element: $el,
-      type: option.checks.QA_JUSTIFY.type || 'warning',
-      content: option.checks.QA_JUSTIFY.content || Lang._('QA_JUSTIFY'),
-      dismiss: Utils.prepareDismissal(`JUSTIFIED${$el.textContent}`),
-      dismissAll: option.checks.QA_JUSTIFY.dismissAll ? 'QA_JUSTIFY' : false,
-      developer: option.checks.QA_JUSTIFY.developer || false,
-    });
-  };
-
-  const addSmallTextResult = ($el) => {
-    results.push({
-      element: $el,
-      type: option.checks.QA_SMALL_TEXT.type || 'warning',
-      content: option.checks.QA_SMALL_TEXT.content || Lang._('QA_SMALL_TEXT'),
-      dismiss: Utils.prepareDismissal(`SMALL${$el.textContent}`),
-      dismissAll: option.checks.QA_SMALL_TEXT.dismissAll ? 'QA_SMALL_TEXT' : false,
-      developer: option.checks.QA_SMALL_TEXT.developer || false,
-    });
-  };
-
-  const computeStyle = ($el) => {
-    const style = getComputedStyle($el);
-    const { textDecorationLine, textAlign, fontSize } = style;
-
-    /* Check: Underlined text. */
-    if (option.checks.QA_UNDERLINE
-      && textDecorationLine === 'underline'
-      && !$el.closest('a[href]')
-      && !$el.closest('ABBR')) {
-      addUnderlineResult($el);
-    }
-
-    /* Check: Font size is greater than 0 and less than 10. */
-    const defaultSize = option.checks.QA_SMALL_TEXT.fontSize || 10;
-    const computedFontSize = parseFloat(fontSize);
-
-    // Compare with parent element's font size.
-    const parentFontSize = $el.parentElement
-      ? parseFloat(getComputedStyle($el.parentElement).fontSize)
-      : null;
-    const isInherited = parentFontSize === computedFontSize;
-
-    // Ensure the font size is specific to the element, not inherited.
-    const withinRange = !isInherited && computedFontSize > 1 && computedFontSize <= defaultSize;
-    if (option.checks.QA_SMALL_TEXT && withinRange) {
-      addSmallTextResult($el);
-    }
-
-    /* Check: Check if text is justify-aligned. */
-    if (option.checks.QA_JUSTIFY && textAlign === 'justify') {
-      addJustifyResult($el);
-    }
-  };
-
-  // Loop through all elements within the root area.
-  if (option.checks.QA_UNDERLINE || option.checks.QA_JUSTIFY || option.checks.QA_SMALL_TEXT) {
-    for (let i = 0; i < Elements.Found.Everything.length; i++) {
-      const $el = Elements.Found.Everything[i];
-
-      // Filter only text nodes.
-      const textString = Array.from($el.childNodes)
-        .filter((node) => node.nodeType === 3)
-        .map((node) => node.textContent)
-        .join('');
-      const text = textString.trim();
-
-      // Only if there's text!
-      if (text.length !== 0) {
-        computeStyle($el);
-      }
-    }
-  }
-
-  /* **************************************************** */
-  /*  Find inappropriate use of <sup> and <sub> tags.     */
-  /* **************************************************** */
-  if (option.checks.QA_SUBSCRIPT) {
-    Elements.Found.Subscripts.forEach(($el) => {
-      const text = Utils.getText($el);
-      if (text.length >= 80) {
-        results.push({
-          element: $el,
-          type: option.checks.QA_SUBSCRIPT.type || 'warning',
-          content: option.checks.QA_SUBSCRIPT.content || Lang.sprintf('QA_SUBSCRIPT'),
-          inline: true,
-          dismiss: Utils.prepareDismissal($el.tagName + text),
-          dismissAll: option.checks.QA_SUBSCRIPT.dismissAll ? 'QA_SUBSCRIPT' : false,
-          developer: option.checks.QA_SUBSCRIPT.developer || false,
-        });
-      }
-    });
-  }
-
-  /* ****************************************** */
-  /*  Find double nested layout components.     */
-  /* ****************************************** */
-  if (option.checks.QA_NESTED_COMPONENTS) {
-    Elements.Found.NestedComponents.forEach(($el) => {
-      const sources = option.checks.QA_NESTED_COMPONENTS.sources || '[role="tablist"], details';
-      const component = $el.querySelector(sources);
-      if (component) {
-        results.push({
-          element: $el,
-          type: option.checks.QA_NESTED_COMPONENTS.type || 'warning',
-          content: option.checks.QA_NESTED_COMPONENTS.content || Lang.sprintf('QA_NESTED_COMPONENTS'),
-          dismiss: Utils.prepareDismissal(`NESTED${$el.textContent}`),
-          dismissAll: option.checks.QA_NESTED_COMPONENTS.dismissAll ? 'QA_NESTED_COMPONENTS' : false,
-          developer: option.checks.QA_NESTED_COMPONENTS.developer || false,
-        });
-      }
-    });
-  }
-
-  return results;
-}+      Elements.Found.Paragraphs.forEach(($el) => checkCaps($el));
+      Elements.Found.Headings.forEach(($el) => checkCaps($el));
+      Elements.Found.Lists.forEach(($el) => checkCaps($el));
+      Elements.Found.Blockquotes.forEach(($el) => checkCaps($el));
+    }
+
+    /* ************************************************************** */
+    /*  Various checks: underlines, justify-aligned, and small text.  */
+    /* ************************************************************** */
+    // Check underlined text. Created by Brian Teeman!
+    const addUnderlineResult = ($el) => {
+      results.push({
+        element: $el,
+        type: option.checks.QA_UNDERLINE.type || 'warning',
+        content: option.checks.QA_UNDERLINE.content || Lang.sprintf('QA_UNDERLINE'),
+        inline: true,
+        dismiss: Utils.prepareDismissal(`UNDERLINE${$el.textContent}`),
+        dismissAll: option.checks.QA_UNDERLINE.dismissAll ? 'QA_UNDERLINE' : false,
+        developer: option.checks.QA_UNDERLINE.developer || false,
+      });
+    };
+
+    const addJustifyResult = ($el) => {
+      results.push({
+        element: $el,
+        type: option.checks.QA_JUSTIFY.type || 'warning',
+        content: option.checks.QA_JUSTIFY.content || Lang._('QA_JUSTIFY'),
+        dismiss: Utils.prepareDismissal(`JUSTIFIED${$el.textContent}`),
+        dismissAll: option.checks.QA_JUSTIFY.dismissAll ? 'QA_JUSTIFY' : false,
+        developer: option.checks.QA_JUSTIFY.developer || false,
+      });
+    };
+
+    const addSmallTextResult = ($el) => {
+      results.push({
+        element: $el,
+        type: option.checks.QA_SMALL_TEXT.type || 'warning',
+        content: option.checks.QA_SMALL_TEXT.content || Lang._('QA_SMALL_TEXT'),
+        dismiss: Utils.prepareDismissal(`SMALL${$el.textContent}`),
+        dismissAll: option.checks.QA_SMALL_TEXT.dismissAll ? 'QA_SMALL_TEXT' : false,
+        developer: option.checks.QA_SMALL_TEXT.developer || false,
+      });
+    };
+
+    const computeStyle = ($el) => {
+      const style = getComputedStyle($el);
+      const { textDecorationLine, textAlign, fontSize } = style;
+
+      /* Check: Underlined text. */
+      if (option.checks.QA_UNDERLINE
+        && textDecorationLine === 'underline'
+        && !$el.closest('a[href]')
+        && !$el.closest('ABBR')) {
+        addUnderlineResult($el);
+      }
+
+      /* Check: Font size is greater than 0 and less than 10. */
+      const defaultSize = option.checks.QA_SMALL_TEXT.fontSize || 10;
+      const computedFontSize = parseFloat(fontSize);
+
+      // Compare with parent element's font size.
+      const parentFontSize = $el.parentElement
+        ? parseFloat(getComputedStyle($el.parentElement).fontSize)
+        : null;
+      const isInherited = parentFontSize === computedFontSize;
+
+      // Ensure the font size is specific to the element, not inherited.
+      const withinRange = !isInherited && computedFontSize > 1 && computedFontSize <= defaultSize;
+      if (option.checks.QA_SMALL_TEXT && withinRange) {
+        addSmallTextResult($el);
+      }
+
+      /* Check: Check if text is justify-aligned. */
+      if (option.checks.QA_JUSTIFY && textAlign === 'justify') {
+        addJustifyResult($el);
+      }
+    };
+
+    // Loop through all elements within the root area.
+    if (option.checks.QA_UNDERLINE || option.checks.QA_JUSTIFY || option.checks.QA_SMALL_TEXT) {
+      for (let i = 0; i < Elements.Found.Everything.length; i++) {
+        const $el = Elements.Found.Everything[i];
+
+        // Filter only text nodes.
+        const textString = Array.from($el.childNodes)
+          .filter((node) => node.nodeType === 3)
+          .map((node) => node.textContent)
+          .join('');
+        const text = textString.trim();
+
+        // Only if there's text!
+        if (text.length !== 0) {
+          computeStyle($el);
+        }
+      }
+    }
+
+    /* **************************************************** */
+    /*  Find inappropriate use of <sup> and <sub> tags.     */
+    /* **************************************************** */
+    if (option.checks.QA_SUBSCRIPT) {
+      Elements.Found.Subscripts.forEach(($el) => {
+        const text = Utils.getText($el);
+        if (text.length >= 80) {
+          results.push({
+            element: $el,
+            type: option.checks.QA_SUBSCRIPT.type || 'warning',
+            content: option.checks.QA_SUBSCRIPT.content || Lang.sprintf('QA_SUBSCRIPT'),
+            inline: true,
+            dismiss: Utils.prepareDismissal($el.tagName + text),
+            dismissAll: option.checks.QA_SUBSCRIPT.dismissAll ? 'QA_SUBSCRIPT' : false,
+            developer: option.checks.QA_SUBSCRIPT.developer || false,
+          });
+        }
+      });
+    }
+
+    /* ****************************************** */
+    /*  Find double nested layout components.     */
+    /* ****************************************** */
+    if (option.checks.QA_NESTED_COMPONENTS) {
+      Elements.Found.NestedComponents.forEach(($el) => {
+        const sources = option.checks.QA_NESTED_COMPONENTS.sources || '[role="tablist"], details';
+        const component = $el.querySelector(sources);
+        if (component) {
+          results.push({
+            element: $el,
+            type: option.checks.QA_NESTED_COMPONENTS.type || 'warning',
+            content: option.checks.QA_NESTED_COMPONENTS.content || Lang.sprintf('QA_NESTED_COMPONENTS'),
+            dismiss: Utils.prepareDismissal(`NESTED${$el.textContent}`),
+            dismissAll: option.checks.QA_NESTED_COMPONENTS.dismissAll ? 'QA_NESTED_COMPONENTS' : false,
+            developer: option.checks.QA_NESTED_COMPONENTS.developer || false,
+          });
+        }
+      });
+    }
+
+    return results;
+  }