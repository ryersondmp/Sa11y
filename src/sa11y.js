/*-----------------------------------------------------------------------
* Sa11y: the accessibility quality assurance assistant.    
* @version: 2.1.0            
* @author: Development led by Adam Chaboryk, CPWA at Ryerson University.
* All acknowledgements and contributors: https://github.com/ryersondmp/sa11y
* @license: https://github.com/ryersondmp/sa11y/blob/master/LICENSE.md
* Copyright (c) 2020 - 2022 Ryerson University
* The above copyright notice shall be included in all copies or substantial portions of the Software.
------------------------------------------------------------------------*/

class Sa11y {
	'use strict';
	constructor(options) {
		let defaultOptions = {

			//Root area to check and exclusions
			checkRoot: 'body',
			containerIgnore: '.sa11y-ignore',
			contrastIgnore: '.sr-only',
			outlineIgnore: '',
			headerIgnore: '',
			imageIgnore: '',
			linkIgnore: 'nav *, [role="navigation"] *',
			linkIgnoreSpan: '',
			linksToFlag: '',
			nonConsecutiveHeadingIsError: true,

			//Readability
			readabilityPlugin: true,
			readabilityRoot: 'body',
			readabilityLang: 'en',
			readabilityIgnore: '',

			//Other plugins
			contrastPlugin: true,
			formLabelsPlugin: true,
			linksAdvancedPlugin: true,			

			//QA rulesets
			badLinksQA: true,
			strongItalicsQA: true,
			pdfQA: true,
			langQA: true,
			blockquotesQA: true,
			tablesQA: true,
			allCapsQA: true,
			fakeHeadingsQA: true,
			fakeListQA: true,
			duplicateIdQA: true,
			underlinedTextQA: true,
			exampleQA: false,

			//Embedded content rulesets
			embeddedContentAll: true,
			embeddedContentAudio: true,
			embeddedContentVideo: true,
			embeddedContentTwitter: true,
			embeddedContentDataViz: true,
			embeddedContentTitles: true,
			embeddedContentGeneral: true,

			//Embedded content
			videoContent: "youtube.com, vimeo.com, yuja.com, panopto.com",
			audioContent: "soundcloud.com, simplecast.com, podbean.com, buzzsprout.com, blubrry.com, transistor.fm, fusebox.fm, libsyn.com",
			dataVizContent: "datastudio.google.com, tableau",
			twitterContent: "twitter-timeline",
			embeddedContent: '',
		};
		defaultOptions.embeddedContent = `${defaultOptions.videoContent}, ${defaultOptions.audioContent}, ${defaultOptions.dataVizContent}, ${defaultOptions.twitterContent}`;
		options = {
			...defaultOptions,
			...options
		};
		const M = sa11yLang;

		this.initialize = () => {
			//Icon on the main toggle. Easy to replace.
			
			const MainToggleIcon =
				"<svg role='img' focusable='false' width='35px' height='35px' aria-hidden='true' xmlns='http://www.w3.org/2000/svg' viewBox='0 0 512 512'><path fill='#ffffff' d='M256 48c114.953 0 208 93.029 208 208 0 114.953-93.029 208-208 208-114.953 0-208-93.029-208-208 0-114.953 93.029-208 208-208m0-40C119.033 8 8 119.033 8 256s111.033 248 248 248 248-111.033 248-248S392.967 8 256 8zm0 56C149.961 64 64 149.961 64 256s85.961 192 192 192 192-85.961 192-192S362.039 64 256 64zm0 44c19.882 0 36 16.118 36 36s-16.118 36-36 36-36-16.118-36-36 16.118-36 36-36zm117.741 98.023c-28.712 6.779-55.511 12.748-82.14 15.807.851 101.023 12.306 123.052 25.037 155.621 3.617 9.26-.957 19.698-10.217 23.315-9.261 3.617-19.699-.957-23.316-10.217-8.705-22.308-17.086-40.636-22.261-78.549h-9.686c-5.167 37.851-13.534 56.208-22.262 78.549-3.615 9.255-14.05 13.836-23.315 10.217-9.26-3.617-13.834-14.056-10.217-23.315 12.713-32.541 24.185-54.541 25.037-155.621-26.629-3.058-53.428-9.027-82.141-15.807-8.6-2.031-13.926-10.648-11.895-19.249s10.647-13.926 19.249-11.895c96.686 22.829 124.283 22.783 220.775 0 8.599-2.03 17.218 3.294 19.249 11.895 2.029 8.601-3.297 17.219-11.897 19.249z'/></svg>";

			const sa11ycontainer = document.createElement("div");
			sa11ycontainer.setAttribute("id", "sa11y-container");
			sa11ycontainer.setAttribute("role", "region");
			sa11ycontainer.setAttribute("lang", M["LANG_CODE"]);
			sa11ycontainer.setAttribute("aria-label", M["CONTAINER_LABEL"]);

			let loadContrastPreference =
				localStorage.getItem("sa11y-remember-contrast") === "On";

			let loadLabelsPreference =
				localStorage.getItem("sa11y-remember-labels") === "On";

			let loadChangeRequestPreference =
				localStorage.getItem("sa11y-remember-links-advanced") === "On";

			let loadReadabilityPreference =
				localStorage.getItem("sa11y-remember-readability") === "On";

			sa11ycontainer.innerHTML =

				//Main toggle button.
				`<button type="button" aria-expanded="false" id="sa11y-toggle" aria-describedby="sa11y-notification-badge" aria-label="${M["MAIN_TOGGLE_LABEL"]}" disabled>
                    ${MainToggleIcon} 
                    <div id="sa11y-notification-badge">
                        <span id="sa11y-notification-count"></span>
                    </div>
                </button>` +

				//Start of main container.
				`<div id="sa11y-panel">` +

				//Page Outline tab.
				`<div id="sa11y-outline-panel" role="tabpanel" aria-labelledby="sa11y-outline-header">
                <div id="sa11y-outline-header" class="sa11y-header-text">
                    <h2 tabindex="-1">${M["PAGE_OUTLINE"]}</h2>
                </div>
                <div id="sa11y-outline-content">
                    <ul id="sa11y-outline-list"></ul>
                </div>` +

				//Readability tab.
				`<div id="sa11y-readability-panel">
                    <div id="sa11y-readability-content">
                        <h2 class="sa11y-header-text-inline">${M["LANG_READABILITY"]}</h2>
                        <p id="sa11y-readability-info"></p>
                        <ul id="sa11y-readability-details"></ul>
                    </div>
                </div>
            </div>` + //End of Page Outline tab.

				//Settings tab.
				`<div id="sa11y-settings-panel" role="tabpanel" aria-labelledby="sa11y-settings-header">
                <div id="sa11y-settings-header" class="sa11y-header-text">
                    <h2 tabindex="-1">${M["SETTINGS"]}</h2>
                </div>
                <div id="sa11y-settings-content">
                    <ul id="sa11y-settings-options"> 
                        <li id="sa11y-contrast-li">
                            <label id="sa11y-check-contrast" for="sa11y-contrast-toggle">
								${M["CONTRAST"]}
							</label>
                            <button id="sa11y-contrast-toggle" 
                            aria-labelledby="sa11y-check-contrast" 
                            class="sa11y-settings-switch" 
                            aria-pressed="${
                                loadContrastPreference ? "true" : "false"
                            }">${loadContrastPreference ? M["ON"] : M["OFF"]}</button>
                        </li>
						<li id="sa11y-form-labels-li">
                            <label id="sa11y-check-labels" for="sa11y-labels-toggle">
								${M["FORM_LABELS"]}
							</label>
                            <button id="sa11y-labels-toggle" aria-labelledby="sa11y-check-labels" class="sa11y-settings-switch" 
                            aria-pressed="${
                                loadLabelsPreference ? "true" : "false"
                            }">${loadLabelsPreference ? M["ON"] : M["OFF"]}</button>
                        </li> 
                        <li id="sa11y-links-advanced-li">
                            <label id="check-changerequest" for="sa11y-links-advanced-toggle">
								${M["LINKS_ADVANCED"]} <span class="sa11y-badge">AAA</span>
							</label>
                            <button id="sa11y-links-advanced-toggle" aria-labelledby="check-changerequest" class="sa11y-settings-switch" 
                            aria-pressed="${
                                loadChangeRequestPreference ? "true" : "false"
                            }">${loadChangeRequestPreference ? M["ON"] : M["OFF"]}</button>
                        </li>
                        <li id="sa11y-readability-li">
                            <label id="check-readability" for="sa11y-readability-toggle">
								${M["LANG_READABILITY"]} <span class="sa11y-badge">AAA</span>
							</label>
                            <button id="sa11y-readability-toggle" aria-labelledby="check-readability" class="sa11y-settings-switch" 
                            aria-pressed="${
                                loadReadabilityPreference ? "true" : "false"
                            }">${loadReadabilityPreference ? M["ON"] : M["OFF"]}</button>
                        </li>
                        <li>
                            <label id="sa11y-dark-mode" for="sa11y-theme-toggle">
								${M["DARK_MODE"]}
							</label>
                            <button id="sa11y-theme-toggle" aria-labelledby="sa11y-dark-mode" class="sa11y-settings-switch"></button>
                        </li>
                    </ul>
                </div>
            </div>` +

				//Console warning messages.
				`<div id="sa11y-panel-alert">
                <div class="sa11y-header-text">
                    <button id="sa11y-close-alert" class="sa11y-close-btn" aria-label="${M["ALERT_CLOSE"]}" aria-describedby="sa11y-alert-heading sa11y-panel-alert-text"></button>
                    <h2 id="sa11y-alert-heading">${M["ALERT_TEXT"]}</h2>
                </div>
                <p id="sa11y-panel-alert-text"></p>
                <div id="sa11y-panel-alert-preview"></div>
            </div>` +

				//Main panel that conveys state of page.
				`<div id="sa11y-panel-content">
                <button id="sa11y-cycle-toggle" type="button" aria-label="${M["SHORTCUT_SCREEN_READER"]}">
                    <div class="sa11y-panel-icon"></div>
                </button>
                <div id="sa11y-panel-text">
					<h1 class="sa11y-header-text">${M["PANEL_HEADING"]}</h1>
					<p id="sa11y-status" aria-live="polite"></p>
				</div>
            </div>` +

				//Show Outline & Show Settings button.
				`<div id="sa11y-panel-controls" role="tablist" aria-orientation="horizontal">
                <button type="button" role="tab" aria-expanded="false" id="sa11y-outline-toggle" aria-controls="sa11y-outline-panel">
                    ${M["SHOW_OUTLINE"]}
                </button>
                <button type="button" role="tab" aria-expanded="false" id="sa11y-settings-toggle" aria-controls="sa11y-settings-panel">
                    ${M["SHOW_SETTINGS"]}
                </button>
                <div style="width:40px;"></div> 
            </div>` +

<<<<<<< HEAD
				//End of main container.
				`</div>`;

			const pagebody = document.getElementsByTagName("BODY")[0];
			pagebody.prepend(sa11ycontainer);

			//Put before document.ready because of CSS flicker when dark mode is enabled.
			this.settingPanelToggles();

			//Need to evaluate if "load" event took place for bookmarklet version. Otherwise, only call Sa11y once page has loaded.
			const documentLoadingCheck = (callback) => {
				if (document.readyState === 'complete') {
					callback();
				} else {
					window.addEventListener("load", callback);
				}
			};

			//Once document has fully loaded.
			documentLoadingCheck(() => {
				this.globals();
				this.mainToggle();
				this.utilities();
				this.skipToIssueTooltip();

				document.getElementById("sa11y-toggle").disabled = false;
				if (localStorage.getItem("sa11y-remember-panel") === "Closed" || !localStorage.getItem("sa11y-remember-panel")) {
					this.panelActive = true;
					this.checkAll();
				}
			});
			
		};

		this.globals = () => {

			// Readability root
			if (!options.readabilityRoot) {
				options.readabilityRoot = options.checkRoot;
			}

			// Supported readability languages. Turn module off if not supported.
			const supportedLang = ["en", "fr", "es", "de", "nl", "it"],
				pageLang = document.querySelector("html").getAttribute("lang").toLowerCase();
			if (!supportedLang.some(el => pageLang.includes(el))) {
				options.readabilityPlugin = false;
			}

			/* Exclusions */
			// Container ignores apply to self and children.
			if (options.containerIgnore) {
				let containerSelectors = options.containerIgnore.split(',').map((el) => {
					return `${el} *, ${el}`
				});

				options.containerIgnore = "[aria-hidden='true'], #sa11y-container *, .sa11y-instance *, #wpadminbar *, " + containerSelectors.join(", ");
			} else {
				options.containerIgnore =
					"[aria-hidden='true'], #sa11y-container *, .sa11y-instance *, #wpadminbar *";
			}
			this.containerIgnore = options.containerIgnore;

			// Contrast exclusions
			this.contrastIgnore = this.containerIgnore + ', .sa11y-heading-label';
			if (options.contrastIgnore) {
				this.contrastIgnore = options.contrastIgnore + ', ' + this.contrastIgnore;
			}

			// Ignore specific regions for readability module.
			this.readabilityIgnore = this.containerIgnore + ', nav li, [role="navigation"] li';
			if (options.readabilityIgnore) {
				this.readabilityIgnore = options.readabilityIgnore + ', ' + this.readabilityIgnore;
			}

			// Ignore specific headings
			this.headerIgnore = this.containerIgnore;
			if (options.headerIgnore) {
				this.headerIgnore = options.headerIgnore + ', ' + this.headerIgnore;
			}

			// Don't add heading label or include in panel.
			if (options.outlineIgnore) {
				this.outlineIgnore = options.outlineIgnore + ', #sa11y-container h2';
			}

			// Ignore specific images.
			this.imageIgnore = this.containerIgnore + ", [role='presentation'], [src^='https://trck.youvisit.com']";
			if (options.imageIgnore) {
				this.imageIgnore = options.imageIgnore + ', ' + this.imageIgnore;
			}

			//Ignore specific links
			this.linkIgnore = this.containerIgnore + ', [aria-hidden="true"], .anchorjs-link';
			if (options.linkIgnore) {
				this.linkIgnore = options.linkIgnore + ', ' + this.linkIgnore;
			}

			// Ignore specific classes within links.
			if (options.linkIgnoreSpan) {
				let linkIgnoreSpanSelectors = options.linkIgnoreSpan.split(',').map((el) => {
					return `${el} *, ${el}`
				});
				options.linkIgnoreSpan = "noscript" + linkIgnoreSpanSelectors.join(", ");
			} else {
				options.linkIgnoreSpan =
					"noscript";
			}

			/* Embedded content sources */
			// Video sources.
			if (options.videoContent) {
				let videoContent = options.videoContent.split(/\s*[\s,]\s*/).map((el) => {
					return `[src*='${el}']`
				});
				options.videoContent = "video, " + videoContent.join(", ");
			} else {
				options.videoContent = 
					"video";
			}			

			// Audio sources.
			if (options.audioContent) {
				let audioContent = options.audioContent.split(/\s*[\s,]\s*/).map((el) => {
					return `[src*='${el}']`
				});
				options.audioContent = "audio, " + audioContent.join(", ");
			} else {
				options.audioContent = 
					"audio";
			}

			// Data viz sources.
			if (options.dataVizContent) {
				let dataVizContent = options.dataVizContent.split(/\s*[\s,]\s*/).map((el) => {
					return `[src*='${el}']`
				});
				options.dataVizContent = dataVizContent.join(", ");
			} else {
				options.dataVizContent = 
					"datastudio.google.com, tableau";
			}

			// Twitter timeline sources.
			if (options.twitterContent) {
				let twitterContent = options.twitterContent.split(/\s*[\s,]\s*/).map((el) => {
					return `[class*='${el}']`
				});
				options.twitterContent = twitterContent.join(", ");
			} else {
				options.twitterContent = 
					"twitter-timeline";
			}

			// Embedded content all
			if (options.embeddedContent) {
				let embeddedContent = options.embeddedContent.split(/\s*[\s,]\s*/).map((el) => {
					if (el === "twitter-timeline") {
						return `[class*='${el}']`
					} else {
						return `[src*='${el}']`
					}
				});
				options.embeddedContent = embeddedContent.join(", ");
			}
		};

		this.mainToggle = () => {
			//Keeps checker active when navigating between pages until it is toggled off.
			const sa11yToggle = document.getElementById("sa11y-toggle");
			sa11yToggle.addEventListener('click', (e) => {

				if (localStorage.getItem("sa11y-remember-panel") === "Opened") {
					localStorage.setItem("sa11y-remember-panel", "Closed");
					sa11yToggle.classList.remove("sa11y-on")
					sa11yToggle.setAttribute("aria-expanded", "false");
					this.resetAll();
					this.updateBadge();
					e.preventDefault();
				} else {
					localStorage.setItem("sa11y-remember-panel", "Opened");
					sa11yToggle.classList.add("sa11y-on");
					sa11yToggle.setAttribute("aria-expanded", "true");
					this.checkAll();
					//Don't show badge when panel is opened.
					document.getElementById("sa11y-notification-badge").style.display = 'none';
					e.preventDefault();
				}
			});

			//Remember to leave it open
			if (localStorage.getItem("sa11y-remember-panel") === "Opened") {
				sa11yToggle.classList.add("sa11y-on");
				sa11yToggle.setAttribute("aria-expanded", "true");
			}

			//Crudely give a little time to load any other content or slow post-rendered JS, iFrames, etc.
			if (sa11yToggle.classList.contains("sa11y-on")) {
				sa11yToggle.classList.toggle("loading-sa11y");
				sa11yToggle.setAttribute("aria-expanded", "true");
				setTimeout(this.checkAll, 800);
			}
			
			document.onkeydown = (evt) => {
				evt = evt || window.event;

				//Escape key to shutdown.
				let isEscape = false;
				if ("key" in evt) {
					isEscape = (evt.key === "Escape" || evt.key === "Esc");
				} else {
					isEscape = (evt.keyCode === 27);
				}
				if (isEscape && document.getElementById("sa11y-panel").classList.contains("sa11y-active")) {
					tippy.hideAll();
					sa11yToggle.setAttribute("aria-expanded", "false");
					sa11yToggle.classList.remove("sa11y-on");
					sa11yToggle.click();
					this.resetAll();
				}

				//Alt + A to enable accessibility checker.
				if (evt.altKey && evt.code == "KeyA") {
					const sa11yToggle = document.getElementById("sa11y-toggle");
					sa11yToggle.click();
					sa11yToggle.focus();
					evt.preventDefault();
				}
			}
			
		}

		// ============================================================
		// Helpers: Sanitize HTML and compute ARIA for hyperlinks
		// ============================================================
		this.utilities = () => {

			this.isElementHidden = ($el) => {
				if ($el.getAttribute('hidden') || ($el.offsetWidth === 0 && $el.offsetHeight === 0)) {
					return true;
				} else {
					const compStyles = getComputedStyle($el);
					return compStyles.getPropertyValue('display') === 'none';
				}
			};

			//Helper: Escape HTML, encode HTML symbols.
			this.escapeHTML = (text) => {
				const $div = document.createElement('div');
				$div.textContent = text;
				return $div.innerHTML.replaceAll('"', '&quot;').replaceAll("'", '&#039;').replaceAll("`", '&#x60;');
			}

			//Helper: Help clean up HTML characters for tooltips and outline panel.
			this.sanitizeForHTML = function (string) {
				let entityMap = {
					"&": "&amp;",
					"<": "&lt;",
					">": "&gt;",
					'"': "&quot;",
					"'": "&#39;",
					"/": "&#x2F;",
					"`": "&#x60;",
					"=": "&#x3D;",
				};
				return String(string).replace(/[&<>"'`=\/]/g, function (s) {
					return entityMap[s];
				});
			};

			//Helper: Compute alt text on images within a text node.
			this.computeTextNodeWithImage = function ($el) {
				const imgArray = Array.from($el.querySelectorAll("img"));
				let returnText = "";
				//No image, has text.
				if (imgArray.length === 0 && $el.textContent.trim().length > 1) {
					returnText = $el.textContent.trim();
				}
				//Has image, no text.
				else if (imgArray.length && $el.textContent.trim().length === 0) {
					let imgalt = imgArray[0].getAttribute("alt");
					if (!imgalt || imgalt === " " || imgalt === "") {
						returnText = " ";
					} else if (imgalt !== undefined) {
						returnText = imgalt;
					}
				}
				//Has image and text. 
				//To-do: This is a hack? Any way to do this better?
				else if (imgArray.length && $el.textContent.trim().length) {
					imgArray.forEach(element => {
						element.insertAdjacentHTML("afterend", " <span class='sa11y-clone-image-text' aria-hidden='true'>" + imgArray[0].getAttribute("alt") + "</span> ")
					});
					returnText = $el.textContent.trim();
				}
				return returnText;
			}

			//Helper: Handle ARIA labels for Link Text module.
			this.computeAriaLabel = function (el) {

				if (el.matches("[aria-label]")) {
					return el.getAttribute("aria-label");
				} else if (el.matches("[aria-labelledby]")) {
					let target = el.getAttribute("aria-labelledby").split(/\s+/);
					if (target.length > 0) {
						let returnText = "";
						target.forEach((x) => {
							if (document.querySelector("#" + x) === null) {
								returnText += " ";
							} else {
								returnText += document.querySelector("#" + x).firstChild.nodeValue + " ";
							}
						})
						return returnText;
					} else {
						return "";
					}
				}
				//Children of element.
				else if (Array.from(el.children).filter(x => x.matches("[aria-label]")).length > 0) {
					return Array.from(el.children)[0].getAttribute("aria-label");
				} else if (Array.from(el.children).filter(x => x.matches("[title]")).length > 0) {
					return Array.from(el.children)[0].getAttribute("title");
				} else if (Array.from(el.children).filter(x => x.matches("[aria-labelledby]")).length > 0) {
					let target = Array.from(el.children)[0].getAttribute("aria-labelledby").split(/\s+/);
					if (target.length > 0) {
						let returnText = "";
						target.forEach((x) => {
							if (document.querySelector("#" + x) === null) {
								returnText += " ";
							} else {
								returnText += document.querySelector("#" + x).firstChild.nodeValue + " ";
							}
						})
						return returnText;
					} else {
						return "";
					}
				} else {
					return "noAria";
				}
			};
		}

		//----------------------------------------------------------------------
		// Setting's panel: Additional ruleset toggles.
		//----------------------------------------------------------------------
		this.settingPanelToggles = () => {
			
			//Toggle: Contrast
			const $contrastToggle = document.getElementById("sa11y-contrast-toggle");
			$contrastToggle.onclick = async () => {
				if (localStorage.getItem("sa11y-remember-contrast") === "On") {
					localStorage.setItem("sa11y-remember-contrast", "Off");
					$contrastToggle.textContent = `${M["OFF"]}`;
					$contrastToggle.setAttribute("aria-pressed", "false");
					this.resetAll(false);
					await this.checkAll();
				} else {
					localStorage.setItem("sa11y-remember-contrast", "On");
					$contrastToggle.textContent = `${M["ON"]}`;
					$contrastToggle.setAttribute("aria-pressed", "true");
					this.resetAll(false);
					await this.checkAll();
				}
			};

			//Toggle: Form labels
			const $labelsToggle = document.getElementById("sa11y-labels-toggle");
			$labelsToggle.onclick = async () => {
				if (localStorage.getItem("sa11y-remember-labels") === "On") {
					localStorage.setItem("sa11y-remember-labels", "Off");
					$labelsToggle.textContent = `${M["OFF"]}`;
					$labelsToggle.setAttribute("aria-pressed", "false");
					this.resetAll(false);
					await this.checkAll();
				} else {
					localStorage.setItem("sa11y-remember-labels", "On");
					$labelsToggle.textContent = `${M["ON"]}`;
					$labelsToggle.setAttribute("aria-pressed", "true");
					this.resetAll(false);
					await this.checkAll();
				}
			};

			//Toggle: Links (Advanced)
			const $linksToggle = document.getElementById("sa11y-links-advanced-toggle");
			$linksToggle.onclick = async () => {
				if (localStorage.getItem("sa11y-remember-links-advanced") === "On") {
					localStorage.setItem("sa11y-remember-links-advanced", "Off");
					$linksToggle.textContent = `${M["OFF"]}`;
					$linksToggle.setAttribute("aria-pressed", "false");
					this.resetAll(false);
					await this.checkAll();
				} else {
					localStorage.setItem("sa11y-remember-links-advanced", "On");
					$linksToggle.textContent = `${M["ON"]}`;
					$linksToggle.setAttribute("aria-pressed", "true");
					this.resetAll(false);
					await this.checkAll();
				}
			};

			//Toggle: Readability
			const $readabilityToggle = document.getElementById("sa11y-readability-toggle");
			$readabilityToggle.onclick = async () => {
				if (localStorage.getItem("sa11y-remember-readability") === "On") {
					localStorage.setItem("sa11y-remember-readability", "Off");
					$readabilityToggle.textContent = `${M["OFF"]}`;
					$readabilityToggle.setAttribute("aria-pressed", "false");
					document.getElementById("sa11y-readability-panel").classList.remove("sa11y-active");
					this.resetAll(false);
					await this.checkAll();
				} else {
					localStorage.setItem("sa11y-remember-readability", "On");
					$readabilityToggle.textContent = `${M["ON"]}`;
					$readabilityToggle.setAttribute("aria-pressed", "true");
					document.getElementById("sa11y-readability-panel").classList.add("sa11y-active");
					this.resetAll(false);
					await this.checkAll();
				}
			};
			
			if (localStorage.getItem("sa11y-remember-readability") === "On") {
				document.getElementById("sa11y-readability-panel").classList.add("sa11y-active");
			}

			//Toggle: Dark mode. (Credits: https://derekkedziora.com/blog/dark-mode-revisited)
			let systemInitiatedDark = window.matchMedia(
				"(prefers-color-scheme: dark)"
			);
			const $themeToggle = document.getElementById("sa11y-theme-toggle"),
				html = document.querySelector("html"),
				theme = localStorage.getItem("sa11y-remember-theme");

			if (systemInitiatedDark.matches) {
				$themeToggle.textContent = `${M["ON"]}`;
				$themeToggle.setAttribute("aria-pressed", "true");
			} else {
				$themeToggle.textContent = `${M["OFF"]}`;
				$themeToggle.setAttribute("aria-pressed", "false");
			}

			function prefersColorTest(systemInitiatedDark) {
				if (systemInitiatedDark.matches) {
					html.setAttribute("data-sa11y-theme", "dark");
					$themeToggle.textContent = `${M["ON"]}`;
					$themeToggle.setAttribute("aria-pressed", "true");
					localStorage.setItem("sa11y-remember-theme", "");
				} else {
					html.setAttribute("data-sa11y-theme", "light");
					$themeToggle.textContent = `${M["OFF"]}`;
					$themeToggle.setAttribute("aria-pressed", "false");
					localStorage.setItem("sa11y-remember-theme", "");
				}
			}

			systemInitiatedDark.addEventListener('change', prefersColorTest);
			$themeToggle.onclick = async () => {
				const theme = localStorage.getItem("sa11y-remember-theme");
				if (theme === "dark") {
					html.setAttribute("data-sa11y-theme", "light");
					localStorage.setItem("sa11y-remember-theme", "light");
					$themeToggle.textContent = `${M["OFF"]}`;
					$themeToggle.setAttribute("aria-pressed", "false");
				} else if (theme === "light") {
					html.setAttribute("data-sa11y-theme", "dark");
					localStorage.setItem("sa11y-remember-theme", "dark");
					$themeToggle.textContent = `${M["ON"]}`;
					$themeToggle.setAttribute("aria-pressed", "true");
				} else if (systemInitiatedDark.matches) {
					html.setAttribute("data-sa11y-theme", "light");
					localStorage.setItem("sa11y-remember-theme", "light");
					$themeToggle.textContent = `${M["OFF"]}`;
					$themeToggle.setAttribute("aria-pressed", "false");
				} else {
					html.setAttribute("data-sa11y-theme", "dark");
					localStorage.setItem("sa11y-remember-theme", "dark");
					$themeToggle.textContent = `${M["ON"]}`;
					$themeToggle.setAttribute("aria-pressed", "true");
				}
			};
			if (theme === "dark") {
				html.setAttribute("data-sa11y-theme", "dark");
				localStorage.setItem("sa11y-remember-theme", "dark");
				$themeToggle.textContent = `${M["ON"]}`;
				$themeToggle.setAttribute("aria-pressed", "true");
			} else if (theme === "light") {
				html.setAttribute("data-sa11y-theme", "light");
				localStorage.setItem("sa11y-remember-theme", "light");
				$themeToggle.textContent = `${M["OFF"]}`;
				$themeToggle.setAttribute("aria-pressed", "false");
			}
		}

		//----------------------------------------------------------------------
		// Tooltip for Jump-to-Issue button.
		//----------------------------------------------------------------------
		this.skipToIssueTooltip = () => {

			let keyboardShortcut;
			if (navigator.userAgent.indexOf("Mac") != -1) {
				keyboardShortcut = `<span class="sa11y-kbd">Option</span> + <span class="sa11y-kbd">S</span>`
			} else {
				keyboardShortcut = `<span class="sa11y-kbd">Alt</span> + <span class="sa11y-kbd">S</span>`
			}

			tippy('#sa11y-cycle-toggle', {
				content: `<div style="text-align:center">${sa11yLang["SHORTCUT_TOOLTIP"]} &raquo;<br>${keyboardShortcut}</div>`,
				allowHTML: true,
				delay: [900, 0],
				trigger: "mouseenter focusin",
				arrow: true,
				placement: 'top',
				theme: "sa11y-theme",
				aria: {
					content: null,
					expanded: false,
				},
				appendTo: document.body,
			});
		}

		// ----------------------------------------------------------------------
		// Check all
		// ----------------------------------------------------------------------
		this.checkAll = async () => {
			this.errorCount = 0;
			this.warningCount = 0;

			//Error handling. If specified selector doesn't exist on page.
			const rootTarget = document.querySelector(options.checkRoot);
			if (!rootTarget) {

				//If target root can't be found, scan the body of page instead.
				this.root = document.querySelector("body");

				//Send an alert to panel.
				const $alertPanel = document.getElementById("sa11y-panel-alert"),
					$alertText = document.getElementById("sa11y-panel-alert-text");
				
				const root = options.checkRoot;
				$alertText.innerHTML = `${M["ERROR_MISSING_ROOT_TARGET"](root)}`;
				$alertPanel.classList.add("sa11y-active");
				
			} else {
				this.root = document.querySelector(options.checkRoot);
			}

			this.findElements();

			//Ruleset checks
			this.checkHeaders();
			this.checkLinkText();
			this.checkAltText();

			// Contrast plugin
			if (options.contrastPlugin === true) {
				if (localStorage.getItem("sa11y-remember-contrast") === "On") {
					this.checkContrast();
				}
			} else {
				const contrastLi = document.getElementById("sa11y-contrast-li");
				contrastLi.setAttribute("style", "display: none !important;");
				localStorage.setItem("sa11y-remember-contrast", "Off");
			}
			
			// Form labels plugin
			if (options.formLabelsPlugin === true) {
				if (localStorage.getItem("sa11y-remember-labels") === "On") {
					this.checkLabels();
				}
			} else {
				const formLabelsLi = document.getElementById("sa11y-form-labels-li");
				formLabelsLi.setAttribute("style", "display: none !important;");
				localStorage.setItem("sa11y-remember-labels", "Off");
			}

			// Links (Advanced) plugin
			if (options.linksAdvancedPlugin === true) {
				if (localStorage.getItem("sa11y-remember-links-advanced") === "On") {
					this.checkLinksAdvanced();
				}
			} else {
				const linksAdvancedLi = document.getElementById("sa11y-links-advanced-li");
				linksAdvancedLi.setAttribute("style", "display: none !important;");
				localStorage.setItem("sa11y-remember-links-advanced", "Off");
			}
			
			// Readability plugin
			if (options.readabilityPlugin === true) {
				if (localStorage.getItem("sa11y-remember-readability") === "On") {
					this.checkReadability();
				}
			} else {
				const readabilityLi = document.getElementById("sa11y-readability-li"),
					readabilityPanel = document.getElementById("sa11y-readability-panel");
				readabilityLi.setAttribute("style", "display: none !important;");
				readabilityPanel.classList.remove("sa11y-active");
				//localStorage.setItem("sa11y-remember-readability", "Off");
			}
			
			//Embedded content plugin
			if (options.embeddedContentAll === true) {
				this.checkEmbeddedContent();
			}	

			this.checkQA();

			//Update panel
			if (this.panelActive) {
				this.resetAll();
			} else {
				this.updatePanel();
			}
			this.initializeTooltips();
			this.detectOverflow();
			this.nudge();

			//Don't show badge when panel is opened.
			if (!document.getElementsByClassName("sa11y-on").length) {
				this.updateBadge();
			}
		};

		// ============================================================
		// Reset all
		// ============================================================
		this.resetAll = (restartPanel = true) => {
			this.panelActive = false;
			this.clearEverything();

			const html = document.querySelector("html");
			html.removeAttribute("data-sa11y-active");

			//Remove eventListeners on the Show Outline and Show Panel toggles.
			const $outlineToggle = document.getElementById("sa11y-outline-toggle");
			const resetOutline = $outlineToggle.cloneNode(true);
			$outlineToggle.parentNode.replaceChild(resetOutline, $outlineToggle);

			const $settingsToggle = document.getElementById("sa11y-settings-toggle");
			const resetSettings = $settingsToggle.cloneNode(true);
			$settingsToggle.parentNode.replaceChild(resetSettings, $settingsToggle);

			//Errors
			document.querySelectorAll('.sa11y-error-border').forEach((el) => el.classList.remove('sa11y-error-border'));
			document.querySelectorAll('.sa11y-error-text').forEach((el) => el.classList.remove('sa11y-error-text'));

			//Warnings
			document.querySelectorAll('.sa11y-warning-border').forEach((el) => el.classList.remove('sa11y-warning-border'));
			document.querySelectorAll('.sa11y-warning-text').forEach((el) => el.classList.remove('sa11y-warning-text'));
			document.querySelectorAll('p').forEach((el) => el.classList.remove('sa11y-fake-list'));
			let allcaps = document.querySelectorAll('.sa11y-warning-uppercase');
			allcaps.forEach(el => el.outerHTML = el.innerHTML);

			//Good
			document.querySelectorAll('.sa11y-good-border').forEach((el) => el.classList.remove('sa11y-good-border'));
			document.querySelectorAll('.sa11y-good-text').forEach((el) => el.classList.remove('sa11y-good-text'));

			//Remove
			document.querySelectorAll(`
=======
                //End of main container.
                `</div>`;

            const pagebody = document.getElementsByTagName("BODY")[0];
            pagebody.prepend(sa11ycontainer);

            //Put before document.ready because of CSS flicker when dark mode is enabled.
            this.settingPanelToggles();

            // Preload before CheckAll function.
            $(document).ready(() => {
                this.loadGlobals();
                this.sa11yMainToggle();
                this.sanitizeHTMLandComputeARIA();
                this.initializeJumpToIssueTooltip();
            });

            //500ms to let the page settle down (e.g. slow loading JavaScript components).
            setTimeout(() => {
                $(document).ready(() => {
                    document.getElementById("sa11y-toggle").disabled = false;

                    //To-do: Yes, this is total crap and needs to be re-thinked. On document.ready, it crudely checks/annotates the page, and then instantly clears/resets everything except for the badge counter. Need to figure out a way to update badge counter without painting entire page with error buttons.
                    if (localStorage.getItem("sa11y-remember-panel") === "Closed" || localStorage.getItem("sa11y-remember-panel") === null) {
                        this.checkAll();
                        this.resetAll();
                    }

                });
            }, 500);
        }

        //----------------------------------------------------------------------
        // Main toggle button
        //----------------------------------------------------------------------
        sa11yMainToggle = () => {

            //Keeps checker active when navigating between pages until it is toggled off.
            const sa11yToggle = document.getElementById("sa11y-toggle");
            sa11yToggle.addEventListener('click', (e) => {
                if (localStorage.getItem("sa11y-remember-panel") === "Opened") {
                    localStorage.setItem("sa11y-remember-panel", "Closed");
                    sa11yToggle.classList.remove("sa11y-on")
                    sa11yToggle.setAttribute("aria-expanded", "false");
                    this.resetAll();
                    this.updateBadge();
                    e.preventDefault();
                } else {
                    localStorage.setItem("sa11y-remember-panel", "Opened");
                    sa11yToggle.classList.add("sa11y-on");
                    sa11yToggle.setAttribute("aria-expanded", "true");
                    this.checkAll();
                    //Don't show badge when panel is opened.
                    document.getElementById("sa11y-notification-badge").style.display = 'none';
                    e.preventDefault();
                }
            });

            //Remember to leave it open
            if (localStorage.getItem("sa11y-remember-panel") === "Opened") {
                sa11yToggle.classList.add("sa11y-on");
                sa11yToggle.setAttribute("aria-expanded", "true");
            }

            //Crudely give a little time to load any other content or slow post-rendered JS, iFrames, etc.
            if (sa11yToggle.classList.contains("sa11y-on")) {
                sa11yToggle.classList.toggle("loading-sa11y");
                sa11yToggle.setAttribute("aria-expanded", "true");
                setTimeout(this.checkAll, 800);
            }

            //Escape key to shutdown.
            document.onkeydown = function(evt) {
                evt = evt || window.event;
                var isEscape = false;
                if ("key" in evt) {
                    isEscape = (evt.key === "Escape" || evt.key === "Esc");
                } else {
                    isEscape = (evt.keyCode === 27);
                }
                if (isEscape && document.getElementById("sa11y-panel").classList.contains("sa11y-active")) {
                    tippy.hideAll();
                    sa11yToggle.setAttribute("aria-expanded", "false");
                    sa11yToggle.classList.remove("sa11y-on");
                    sa11yToggle.click();
                    this.resetAll();
                } 
            }; 
        }

        // ============================================================
        // Global configuration settings.
        // Stores the list of elements to ignore based on configuration. 
        // Credits to John Jameson, PrincetonU for this snippet. 
        // ============================================================
        loadGlobals = () => {
    
            // Look for a content container
            if (typeof sa11yCheckRoot !== "string" || $(sa11yCheckRoot).length === 0) {
                sa11yCheckRoot = "body";
            }

            // Readability
            if (typeof sa11yReadabilityRoot !== "string" || $(sa11yReadabilityRoot).length === 0) {
                sa11yReadabilityRoot = "body";
            }

            // Combine default and custom ignores.
            const separator = ", ";

            // Ignore specific classes within links.
            if (sa11yLinkIgnoreSpan.length > 0) {
                let sa11yLinkIgnoreSpanSelectors = sa11yLinkIgnoreSpan.split(",");
                sa11yLinkIgnoreSpan =
                    "noscript" + separator + sa11yLinkIgnoreSpanSelectors.join();
            } else {
                sa11yLinkIgnoreSpan = 
                    "noscript";
            }

            // Container ignores apply to self and children.
            if (sa11yContainerIgnore.length > 0) {
                let containerSelectors = sa11yContainerIgnore.split(",");
                for (let i = 0; i < containerSelectors.length; i++) {
                    containerSelectors[i] =
                        containerSelectors[i] + " *, " + containerSelectors[i];
                }
                sa11yContainerIgnore =
                    "[aria-hidden='true'], #sa11y-container *, .sa11y-instance *" + separator + containerSelectors.join();
            } else {
                sa11yContainerIgnore = 
                    "[aria-hidden='true'], #sa11y-container *, .sa11y-instance *";
            }
            this.containerIgnore = sa11yContainerIgnore;
            // Images ignore defaults plus presentation role.
            if (sa11yImageIgnore.length > 1) {
                sa11yImageIgnore += separator;
            }
            this.imageIgnore =
                sa11yImageIgnore +
                this.containerIgnore +
                separator +
                "[role='presentation'], [src^='https://trck.youvisit.com']";

            this.headerIgnore = sa11yHeaderIgnore;
            // Links ignore defaults plus sa11y links.
            if (sa11yLinkIgnore.length > 0) {
                sa11yLinkIgnore += separator;
            }
            this.linkIgnore =
                sa11yLinkIgnore +
                sa11yContainerIgnore +
                separator +
                "[aria-hidden='true'], .anchorjs-link";
            if (sa11yHeaderIgnore.length > 0) {
                this.headerIgnore += separator + sa11yContainerIgnore;
            } else {
                this.headerIgnore = sa11yContainerIgnore;
            }
        };

        // ============================================================
        // Helpers: Sanitize HTML and compute ARIA for hyperlinks
        // ============================================================
        sanitizeHTMLandComputeARIA = () => {

            //Helper: Help clean up HTML characters for tooltips and outline panel.
            this.sanitizeForHTML = function (string) {
                let entityMap = {
                    "&": "&amp;",
                    "<": "&lt;",
                    ">": "&gt;",
                    '"': "&quot;",
                    "'": "&#39;",
                    "/": "&#x2F;",
                    "`": "&#x60;",
                    "=": "&#x3D;",
                };
                return String(string).replace(/[&<>"'`=\/]/g, function (s) {
                    return entityMap[s];
                });
            };

            //Mini ignore function.
            $.fn.ignore = function (sel) {
                return this.clone().find(sel || ">*").remove().end();
            };

            //Helper: Compute alt text on images within a text node.
            this.computeTextNodeWithImage = function ($el) {
                let returnText = "";
                //No image, has text.
                if ($el.find("img").length === 0 && $el.text().trim().length > 1) {
                    returnText = $el.text().trim();
                } 
                //Has image, no text.
                else if ($el.find("img").length && $el.text().trim().length === 0) {
                    let imgalt = $el.find("img").attr("alt");
                    if (imgalt == undefined || imgalt == " " || imgalt == "") {
                        returnText = " ";
                    } else if ($el.find("img").attr("alt") !== undefined) {
                        returnText = imgalt;
                    }
                } 
                //Has image and text. 
                //To-do: This is a hack? Any way to do this better?
                else if ($el.find("img").length && $el.text().trim().length) {    
                    $el.find("img").each(function(){
                       $(this).clone().insertAfter($(this)).replaceWith(" <span class='sa11y-clone-image-text' aria-hidden='true'>" + $(this).attr('alt') + "</span> ");
                    });
                    returnText = $el.text().trim();
                }
                return returnText;
            }

            //Helper: Handle ARIA labels for Link Text module.
            this.computeAriaLabel = function ($el) {
                               
                if ($el.is("[aria-label]")) {
                    return $el.attr("aria-label");
                } 
                else if ($el.is("[aria-labelledby]")) {
                    let target = $el.attr("aria-labelledby").split(/\s+/);
                    if (target.length > 0) {
                        let returnText = "";
                        $.each($(target), function (i, el) {
                            returnText += $("#" + el).ignore("span.sa11y-heading-label").text() + " ";
                        });
                        return returnText;
                    } else {
                        return "";
                    }
                } 
                //Children of element.
                else if ($el.children().is("[aria-label]")) {
                    return $el.children().attr("aria-label");
                } 
                else if ($el.children().is("[title]")) {
                    return $el.children().attr("title");
                }
                else if ($el.children().is("[aria-labelledby]")) {
                    let target = $el.children().attr("aria-labelledby").split(/\s+/);
                    if (target.length > 0) {
                        let returnText = "";
                        $.each($(target), function (i, el) {
                            returnText += $("#" + el).ignore("span.sa11y-heading-label").text() + " ";
                        });
                        return returnText;
                    } else {
                        return "";
                    }
                }
                else {
                    return "noAria";
                }
            };
        }

        //----------------------------------------------------------------------
        // Setting's panel: Additional ruleset toggles.
        //----------------------------------------------------------------------
        settingPanelToggles = () => {
            //Toggle: Contrast
            const $sa11yContrastCheck = document.getElementById("sa11y-contrast-toggle");
            $sa11yContrastCheck.onclick = async () => {
                if (localStorage.getItem("sa11y-remember-contrast") === "On") {
                    localStorage.setItem("sa11y-remember-contrast", "Off");
                    $sa11yContrastCheck.textContent = `${sa11yOff}`;
                    $sa11yContrastCheck.setAttribute("aria-pressed", "false");
                    this.resetAll(false);
                    await this.checkAll();
                } else {
                    localStorage.setItem("sa11y-remember-contrast", "On");
                    $sa11yContrastCheck.textContent = `${sa11yOn}`;
                    $sa11yContrastCheck.setAttribute("aria-pressed", "true");
                    this.resetAll(false);
                    await this.checkAll();
                }
            };

            //Toggle: Form labels
            const $sa11yLabelsCheck = document.getElementById("sa11y-labels-toggle");
            $sa11yLabelsCheck.onclick = async () => {
                if (localStorage.getItem("sa11y-remember-labels") === "On") {
                    localStorage.setItem("sa11y-remember-labels", "Off");
                    $sa11yLabelsCheck.textContent = `${sa11yOff}`;
                    $sa11yLabelsCheck.setAttribute("aria-pressed", "false");
                    this.resetAll(false);
                    await this.checkAll();
                } else {
                    localStorage.setItem("sa11y-remember-labels", "On");
                    $sa11yLabelsCheck.textContent = `${sa11yOn}`;
                    $sa11yLabelsCheck.setAttribute("aria-pressed", "true");
                    this.resetAll(false);
                    await this.checkAll();
                }
            };

            //Toggle: Links (Advanced)
            const $sa11yChangeRequestCheck = document.getElementById("sa11y-links-advanced-toggle");
            $sa11yChangeRequestCheck.onclick = async () => {
                if (localStorage.getItem("sa11y-remember-links-advanced") === "On") {
                    localStorage.setItem("sa11y-remember-links-advanced", "Off");
                    $sa11yChangeRequestCheck.textContent = `${sa11yOff}`;
                    $sa11yChangeRequestCheck.setAttribute("aria-pressed", "false");
                    this.resetAll(false);
                    await this.checkAll();
                } else {
                    localStorage.setItem("sa11y-remember-links-advanced", "On");
                    $sa11yChangeRequestCheck.textContent = `${sa11yOn}`;
                    $sa11yChangeRequestCheck.setAttribute("aria-pressed", "true");
                    this.resetAll(false);
                    await this.checkAll();
                }
            };

            //Toggle: Readability
            const $sa11yReadabilityCheck = document.getElementById("sa11y-readability-toggle");
            $sa11yReadabilityCheck.onclick = async () => {
                if (localStorage.getItem("sa11y-remember-readability") === "On") {
                    localStorage.setItem("sa11y-remember-readability", "Off");
                    $sa11yReadabilityCheck.textContent = `${sa11yOff}`;
                    $sa11yReadabilityCheck.setAttribute("aria-pressed", "false");
                    document.getElementById("sa11y-readability-panel").classList.remove("sa11y-active");
                    this.resetAll(false);
                    await this.checkAll();
                } else {
                    localStorage.setItem("sa11y-remember-readability", "On");
                    $sa11yReadabilityCheck.textContent = `${sa11yOn}`;
                    $sa11yReadabilityCheck.setAttribute("aria-pressed", "true");
                    document.getElementById("sa11y-readability-panel").classList.add("sa11y-active");
                    this.resetAll(false);
                    await this.checkAll();
                }
            };

            if (localStorage.getItem("sa11y-remember-readability") === "On") {
                document.getElementById("sa11y-readability-panel").classList.add("sa11y-active");
            }

            //Toggle: Dark mode. (Credits: https://derekkedziora.com/blog/dark-mode-revisited)
            
            let systemInitiatedDark = window.matchMedia(
                "(prefers-color-scheme: dark)"
            );
            const $sa11yTheme = document.getElementById("sa11y-theme-toggle");
            const html = document.querySelector("html");
            const theme = localStorage.getItem("sa11y-remember-theme");
            if (systemInitiatedDark.matches) {
                $sa11yTheme.textContent = `${sa11yOn}`;
                $sa11yTheme.setAttribute("aria-pressed", "true");
            } else {
                $sa11yTheme.textContent = `${sa11yOff}`;
                $sa11yTheme.setAttribute("aria-pressed", "false");
            }

            function prefersColorTest(systemInitiatedDark) {
                if (systemInitiatedDark.matches) {
                    html.setAttribute("data-sa11y-theme", "dark");
                    $sa11yTheme.textContent = `${sa11yOn}`;
                    $sa11yTheme.setAttribute("aria-pressed", "true");
                    localStorage.setItem("sa11y-remember-theme", "");
                } else {
                    html.setAttribute("data-sa11y-theme", "light");
                    $sa11yTheme.textContent = `${sa11yOff}`;
                    $sa11yTheme.setAttribute("aria-pressed", "false");
                    localStorage.setItem("sa11y-remember-theme", "");
                }
            }

            systemInitiatedDark.addListener(prefersColorTest);
            $sa11yTheme.onclick = async () => {
                const theme = localStorage.getItem("sa11y-remember-theme");
                if (theme === "dark") {
                    html.setAttribute("data-sa11y-theme", "light");
                    localStorage.setItem("sa11y-remember-theme", "light");
                    $sa11yTheme.textContent = `${sa11yOff}`;
                    $sa11yTheme.setAttribute("aria-pressed", "false");
                } else if (theme === "light") {
                    html.setAttribute("data-sa11y-theme", "dark");
                    localStorage.setItem("sa11y-remember-theme", "dark");
                    $sa11yTheme.textContent = `${sa11yOn}`;
                    $sa11yTheme.setAttribute("aria-pressed", "true");
                } else if (systemInitiatedDark.matches) {
                    html.setAttribute("data-sa11y-theme", "light");
                    localStorage.setItem("sa11y-remember-theme", "light");
                    $sa11yTheme.textContent = `${sa11yOff}`;
                    $sa11yTheme.setAttribute("aria-pressed", "false");
                } else {
                    html.setAttribute("data-sa11y-theme", "dark");
                    localStorage.setItem("sa11y-remember-theme", "dark");
                    $sa11yTheme.textContent = `${sa11yOn}`;
                    $sa11yTheme.setAttribute("aria-pressed", "true");
                }
            };
            if (theme === "dark") {
                html.setAttribute("data-sa11y-theme", "dark");
                localStorage.setItem("sa11y-remember-theme", "dark");
                $sa11yTheme.textContent = `${sa11yOn}`;
                $sa11yTheme.setAttribute("aria-pressed", "true");
            } else if (theme === "light") {
                html.setAttribute("data-sa11y-theme", "light");
                localStorage.setItem("sa11y-remember-theme", "light");
                $sa11yTheme.textContent = `${sa11yOff}`;
                $sa11yTheme.setAttribute("aria-pressed", "false");
            }
        }

        //----------------------------------------------------------------------
        // Tooltip for Jump-to-Issue button.
        //----------------------------------------------------------------------
        initializeJumpToIssueTooltip = () => {
            tippy('#sa11y-cycle-toggle', {
                content: `<div style="text-align:center">${sa11yShortcutTooltip} &raquo;<br><span class="sa11y-shortcut-icon"></span></div>`,
                allowHTML: true,
                delay: [900, 0],
                trigger: "mouseenter focusin",
                arrow: true,
                placement: 'top',
                theme: "sa11y-theme",
                aria: {
                    content: null,
                    expanded: false,
                },
                appendTo: document.body,
            });
        }

        // ----------------------------------------------------------------------
        // Check all
        // ----------------------------------------------------------------------
        checkAll = async () => {
            this.errorCount = 0;
            this.warningCount = 0;
            this.root = $(sa11yCheckRoot);
            this.readabilityRoot = $(sa11yReadabilityRoot);

            this.findElements();

            //Ruleset checks
            this.checkHeaders();
            this.checkLinkText();
            this.checkAltText();

            if (localStorage.getItem("sa11y-remember-contrast") === "On") {
                this.checkContrast();
            }

            if (localStorage.getItem("sa11y-remember-labels") === "On") {
                this.checkLabels();
            }

            if (localStorage.getItem("sa11y-remember-links-advanced") === "On") {
                this.checkLinksAdvanced();
            }

            if (localStorage.getItem("sa11y-remember-readability") === "On") {
                this.checkReadability();
            }

            this.checkEmbeddedContent();
            this.checkQA();

            //Update panel
            if (this.panelActive) {
                this.resetAll();
            } else {
                this.updatePanel();
            }
            this.initializeTooltips();
            this.detectOverflow();

            //Don't show badge when panel is opened.
            if (document.getElementsByClassName("sa11y-on").length == 0) {
                this.updateBadge();
            }
        };

        // ============================================================
        // Reset all
        // ============================================================
        resetAll = (restartPanel = true) => {
            this.panelActive = false;
            this.clearEverything();

            //Remove eventListeners on the Show Outline and Show Panel toggles.
            const $outlineToggle = document.getElementById("sa11y-outline-toggle");
            const resetOutline = $outlineToggle.cloneNode(true);
            $outlineToggle.parentNode.replaceChild(resetOutline, $outlineToggle);

            const $settingsToggle = document.getElementById("sa11y-settings-toggle");
            const resetSettings = $settingsToggle.cloneNode(true);
            $settingsToggle.parentNode.replaceChild(resetSettings, $settingsToggle);

            //Errors
            document.querySelectorAll('.sa11y-error-border').forEach((el) => el.classList.remove('sa11y-error-border'));
            document.querySelectorAll('.sa11y-error-heading').forEach((el) => el.classList.remove('sa11y-error-heading'));
            document.querySelectorAll('.sa11y-error-text').forEach((el) => el.classList.remove('sa11y-error-text'));

            //Warnings
            document.querySelectorAll('.sa11y-warning-border').forEach((el) => el.classList.remove('sa11y-warning-border'));
            document.querySelectorAll('.sa11y-warning-text').forEach((el) => el.classList.remove('sa11y-warning-text'));
            document.querySelectorAll('p').forEach((el) => el.classList.remove('sa11y-fake-list'));
            let allcaps = document.querySelectorAll('.sa11y-warning-uppercase');
            allcaps.forEach(el => el.outerHTML = el.innerHTML);

            //Good
            document.querySelectorAll('.sa11y-good-border').forEach((el) => el.classList.remove('sa11y-good-border'));
            document.querySelectorAll('.sa11y-good-text').forEach((el) => el.classList.remove('sa11y-good-text'));

            //Remove
            document.querySelectorAll(`
>>>>>>> 1931c3b2
                .sa11y-instance,
                .sa11y-instance-inline,
                .sa11y-heading-label,
                #sa11y-outline-list li,
                .sa11y-readability-period,
                #sa11y-readability-info span,
                #sa11y-readability-details li,
                .sa11y-clone-image-text
            `).forEach(el => el.parentNode.removeChild(el));

			//Etc
			document.querySelectorAll('.sa11y-overflow').forEach((el) => el.classList.remove('sa11y-overflow'));
			document.querySelectorAll('.sa11y-fake-heading').forEach((el) => el.classList.remove('sa11y-fake-heading'));
			document.querySelectorAll('.sa11y-pulse-border').forEach((el) => el.classList.remove('sa11y-pulse-border'));
			document.querySelector('#sa11y-panel-alert').classList.remove("sa11y-active")

			//Alert within panel.
			let empty = document.querySelector('#sa11y-panel-alert-text');
			while (empty.firstChild) empty.removeChild(empty.firstChild);

			let emptyPreview = document.querySelector("#sa11y-panel-alert-preview");
			while (emptyPreview.firstChild) emptyPreview.removeChild(emptyPreview.firstChild);
			emptyPreview.classList.remove("sa11y-panel-alert-preview");

			//Main panel warning and error count.
			let clearStatus = document.querySelector('#sa11y-status');
			while (clearStatus.firstChild) clearStatus.removeChild(clearStatus.firstChild);

			if (restartPanel) {
				document.querySelector('#sa11y-panel').classList.remove("sa11y-active");
			}
		};
		this.clearEverything = () => {};

		// ============================================================
		// Initialize tooltips for error/warning/pass buttons: (Tippy.js)
		// ============================================================
		this.initializeTooltips = () => {
			tippy(".sa11y-btn", {
				interactive: true,
				trigger: "mouseenter click focusin", //Focusin trigger to ensure "Jump to issue" button displays tooltip.
				arrow: true,
				delay: [200, 0], //Slight delay to ensure mouse doesn't quickly trigger and hide tooltip.
				theme: "sa11y-theme",
				placement: 'bottom',
				allowHTML: true,
				aria: {
					content: 'describedby',
				},
				appendTo: document.body,
			});
		}

		// ============================================================
		// Detect parent containers that have hidden overflow.
		// ============================================================
		this.detectOverflow = () => {
			const findParentWithOverflow = ($el, property, value) => {
				while ($el !== null) {
					const style = window.getComputedStyle($el);
					const propValue = style.getPropertyValue(property);
					if (propValue === value) {
						return $el;
					}
					$el = $el.parentElement;
				}
				return null;
			};
			const $findButtons = document.querySelectorAll('.sa11y-btn');
			$findButtons.forEach(function ($el) {
				const overflowing = findParentWithOverflow($el, 'overflow', 'hidden');
				if (overflowing !== null) {
					overflowing.classList.add('sa11y-overflow');
				}
			});
		}
		
		// ============================================================
		// Nudge buttons if they overlap.
		// ============================================================
		this.nudge = () => {
			const sa11yInstance = document.querySelectorAll('.sa11y-instance, .sa11y-instance-inline');
			sa11yInstance.forEach(($el) => {
				const sibling = $el.nextElementSibling;
				if (sibling !== null && (sibling.classList.contains("sa11y-instance") ||
				sibling.classList.contains("sa11y-instance-inline"))) {
					sibling.querySelector("button").setAttribute("style", "margin: -10px -20px !important;");
				}
			});
		}

		// ============================================================
		// Update iOS style notification badge on icon.
		// ============================================================
		this.updateBadge = () => {
			
			let totalCount = this.errorCount + this.warningCount;
			let warningCount = this.warningCount;
			const notifBadge = document.getElementById("sa11y-notification-badge");
			if (totalCount === 0) {
				notifBadge.style.display = "none";
			} else if (this.warningCount > 0 && this.errorCount === 0) {
				notifBadge.style.display = "flex";
				notifBadge.classList.add("sa11y-notification-badge-warning");
				document.getElementById('sa11y-notification-count').innerHTML = `${M["PANEL_ICON_WARNINGS"](warningCount)}`;
			} else {
				notifBadge.style.display = "flex";
				notifBadge.classList.remove("sa11y-notification-badge-warning");
				document.getElementById('sa11y-notification-count').innerHTML = `${M["PANEL_ICON_TOTAL"](totalCount)}`;
			}
		}

		// ----------------------------------------------------------------------
		// Main panel: Display and update panel.
		// ----------------------------------------------------------------------
		this.updatePanel = () => {
			this.panelActive = true;

			this.buildPanel();
			this.skipToIssue();

			const $skipBtn = document.getElementById("sa11y-cycle-toggle");
			$skipBtn.disabled = false;
			$skipBtn.setAttribute("style", "cursor: pointer !important;");

			const $panel = document.getElementById("sa11y-panel");
			$panel.classList.add("sa11y-active");

			const html = document.querySelector("html");
			html.setAttribute("data-sa11y-active", "true");

			const $panelContent = document.getElementById("sa11y-panel-content"),
				$status = document.getElementById("sa11y-status"),
				$findButtons = document.querySelectorAll('.sa11y-btn'),
				M = sa11yLang;

			if (this.errorCount > 0 && this.warningCount > 0) {
				$panelContent.setAttribute("class", "sa11y-errors");
				$status.innerHTML = `${M["PANEL_STATUS_BOTH"](this.errorCount, this.warningCount)}`;
			}
			else if (this.errorCount > 0) {
				$panelContent.setAttribute("class", "sa11y-errors");
				$status.innerHTML = `${M["PANEL_STATUS_ERRORS"](this.errorCount)}`;
			}
			else if (this.warningCount > 0) {
				$panelContent.setAttribute("class", "sa11y-warnings");
				$status.innerHTML = `${M["PANEL_STATUS_WARNINGS"](this.warningCount)}`;
			}
			else {
				$panelContent.setAttribute("class", "sa11y-good");
				$status.textContent = `${M["PANEL_STATUS_NONE"]}`;

				if ($findButtons.length === 0) {
					$skipBtn.disabled = true;
					$skipBtn.setAttribute("style", "cursor: default !important;");
				}
			}
		};

		// ----------------------------------------------------------------------
		// Main panel: Build Show Outline and Settings tabs.
		// ----------------------------------------------------------------------
		this.buildPanel = () => {

			const $outlineToggle = document.getElementById("sa11y-outline-toggle"),
				$outlinePanel = document.getElementById("sa11y-outline-panel"),
				$outlineList = document.getElementById("sa11y-outline-list"),
				$settingsToggle = document.getElementById("sa11y-settings-toggle"),
				$settingsPanel = document.getElementById("sa11y-settings-panel"),
				$settingsContent = document.getElementById("sa11y-settings-content"),
				$headingAnnotations = document.querySelectorAll(".sa11y-heading-label"),
				M = sa11yLang;

			//Show outline panel
			$outlineToggle.addEventListener('click', () => {
				if ($outlineToggle.getAttribute("aria-expanded") == "true") {
					$outlineToggle.classList.remove("sa11y-outline-active");
					$outlinePanel.classList.remove("sa11y-active");
					$outlineToggle.textContent = `${M["SHOW_OUTLINE"]}`;
					$outlineToggle.setAttribute("aria-expanded", "false");
					localStorage.setItem("sa11y-remember-outline", "Closed");
				} else {
					$outlineToggle.classList.add("sa11y-outline-active");
					$outlinePanel.classList.add("sa11y-active");
					$outlineToggle.textContent = `${M["HIDE_OUTLINE"]}`;
					$outlineToggle.setAttribute("aria-expanded", "true");
					localStorage.setItem("sa11y-remember-outline", "Opened");
				}

				//Set focus on Page Outline heading for accessibility.
				document.querySelector("#sa11y-outline-header > h2").focus();

				//Show heading level annotations.
				$headingAnnotations.forEach(($el) => $el.classList.toggle("sa11y-label-visible"));

				//Close Settings panel when Show Outline is active.
				$settingsPanel.classList.remove("sa11y-active");
				$settingsToggle.classList.remove("sa11y-settings-active");
				$settingsToggle.setAttribute("aria-expanded", "false");
				$settingsToggle.textContent = `${M["SHOW_SETTINGS"]}`;

				//Keyboard accessibility fix for scrollable panel content.
				if ($outlineList.clientHeight > 250) {
					$outlineList.setAttribute("tabindex", "0");
				}
			});

			//Remember to leave outline open
			if (localStorage.getItem("sa11y-remember-outline") === "Opened") {
				$outlineToggle.classList.add("sa11y-outline-active");
				$outlinePanel.classList.add("sa11y-active");
				$outlineToggle.textContent = `${M["HIDE_OUTLINE"]}`;
				$outlineToggle.setAttribute("aria-expanded", "true");
				$headingAnnotations.forEach(($el) => $el.classList.toggle("sa11y-label-visible"));
				//Keyboard accessibility fix for scrollable panel content.
				if ($outlineList.clientHeight > 250) {
					$outlineList.setAttribute("tabindex", "0");
				}
			}

			//Show settings panel
			$settingsToggle.addEventListener('click', (e) => {
				if ($settingsToggle.getAttribute("aria-expanded") === "true") {
					$settingsToggle.classList.remove("sa11y-settings-active");
					$settingsPanel.classList.remove("sa11y-active");
					$settingsToggle.textContent = `${M["SHOW_SETTINGS"]}`;
					$settingsToggle.setAttribute("aria-expanded", "false");
				} else {
					$settingsToggle.classList.add("sa11y-settings-active");
					$settingsPanel.classList.add("sa11y-active");
					$settingsToggle.textContent = `${M["HIDE_SETTINGS"]}`;
					$settingsToggle.setAttribute("aria-expanded", "true");
				}

				//Set focus on Settings heading for accessibility.
				document.querySelector("#sa11y-settings-header > h2").focus();

				//Close Show Outline panel when Settings is active.
				$outlinePanel.classList.remove("sa11y-active");
				$outlineToggle.classList.remove("sa11y-outline-active");
				$outlineToggle.setAttribute("aria-expanded", "false");
				$outlineToggle.textContent = `${M["SHOW_OUTLINE"]}`;
				$headingAnnotations.forEach(($el) => $el.classList.remove("sa11y-label-visible"));
				localStorage.setItem("sa11y-remember-outline", "Closed");

				//Keyboard accessibility fix for scrollable panel content.
				if ($settingsContent.clientHeight > 350) {
					$settingsContent.setAttribute("tabindex", "0");
				}
			});

			//Enhanced keyboard accessibility for panel.
			document.getElementById('sa11y-panel-controls').addEventListener('keydown', function (e) {
				const $tab = document.querySelectorAll('#sa11y-outline-toggle[role=tab], #sa11y-settings-toggle[role=tab]');
				if (e.key === 'ArrowRight') {
					for (let i = 0; i < $tab.length; i++) {
						if ($tab[i].getAttribute('aria-expanded') === "true" || $tab[i].getAttribute('aria-expanded') === "false") {
							$tab[i + 1].focus();
							e.preventDefault();
							break;
						}
					}
				}
				if (e.key === 'ArrowDown') {
					for (let i = 0; i < $tab.length; i++) {
						if ($tab[i].getAttribute('aria-expanded') === "true" || $tab[i].getAttribute('aria-expanded') === "false") {
							$tab[i + 1].focus();
							e.preventDefault();
							break;
						}
					}
				}
				if (e.key === 'ArrowLeft') {
					for (let i = $tab.length - 1; i > 0; i--) {
						if ($tab[i].getAttribute('aria-expanded') === "true" || $tab[i].getAttribute('aria-expanded') === "false") {
							$tab[i - 1].focus();
							e.preventDefault();
							break;
						}
					}
				}
				if (e.key === 'ArrowUp') {
					for (let i = $tab.length - 1; i > 0; i--) {
						if ($tab[i].getAttribute('aria-expanded') === "true" || $tab[i].getAttribute('aria-expanded') === "false") {
							$tab[i - 1].focus();
							e.preventDefault();
							break;
						}
					}
				}
			});

			const $closeAlertToggle = document.getElementById("sa11y-close-alert"),
				$alertPanel = document.getElementById("sa11y-panel-alert"),
				$alertText = document.getElementById("sa11y-panel-alert-text"),
				$skipBtn = document.getElementById("sa11y-cycle-toggle");

			$closeAlertToggle.addEventListener('click', () => {
				$alertPanel.classList.remove("sa11y-active");
				while ($alertText.firstChild) $alertText.removeChild($alertText.firstChild);
				document.querySelectorAll('.sa11y-pulse-border').forEach((el) => el.classList.remove('sa11y-pulse-border'));
				$skipBtn.focus();
			});
		}

		// ============================================================
		// Main panel: Skip to issue button.
		// ============================================================

		this.skipToIssue = () => {
			/* Safari Polyfill for scrollTo. Credit: https://stackoverflow.com/a/67108752 & https://github.com/iamdustan/smoothscroll */
			let reducedMotionQuery = false;
			let scrollBehavior = "smooth";
			if (!('scrollBehavior' in document.documentElement.style)) {
				let js = document.createElement('script');
				js.src = "https://cdn.jsdelivr.net/npm/smoothscroll-polyfill@0.4.4/dist/smoothscroll.min.js";
				document.head.appendChild(js);
			}
			if (!(document.documentMode)) {
				if (typeof window.matchMedia === "function") {
					reducedMotionQuery = window.matchMedia("(prefers-reduced-motion: reduce)");
				}
				if (!reducedMotionQuery || reducedMotionQuery.matches) {
					scrollBehavior = "auto";
				}
			}

			let sa11yBtnLocation = 0;
			const findSa11yBtn = document.querySelectorAll(".sa11y-btn").length;

			//Jump to issue using keyboard shortcut.
			document.addEventListener('keyup', (e) => {
				if (findSa11yBtn && (e.altKey && e.code == "Period" || e.code == "KeyS")) {
					skipToIssueToggle();
					e.preventDefault();
				}
			});

			//Jump to issue using click.
			const $skipToggle = document.getElementById("sa11y-cycle-toggle");
			$skipToggle.addEventListener('click', (e) => {
				skipToIssueToggle();
				e.preventDefault();
			});

			const skipToIssueToggle = function () {

				//Calculate location of both visible and hidden buttons.
				const $findButtons = document.querySelectorAll('.sa11y-btn'),
					$alertPanel = document.getElementById("sa11y-panel-alert"),
					$alertText = document.getElementById("sa11y-panel-alert-text"),
					$alertPanelPreview = document.getElementById("sa11y-panel-alert-preview"),
					$closeAlertToggle = document.getElementById("sa11y-close-alert");

				//Mini function: Find visibible parent of hidden element.
				const findVisibleParent = ($el, property, value) => {
					while ($el !== null) {
						const style = window.getComputedStyle($el);
						const propValue = style.getPropertyValue(property);
						if (propValue === value) {
							return $el;
						}
						$el = $el.parentElement;
					}
					return null;
				};

				//Mini function: Calculate top of element. 
				const offset = ($el) => {
					let rect = $el.getBoundingClientRect(),
						scrollTop = window.pageYOffset || document.documentElement.scrollTop;
					return {
						top: rect.top + scrollTop
					}
				}

				//'offsetTop' will always return 0 if element is hidden. We rely on offsetTop to determine if element is hidden, although we use 'getBoundingClientRect' to set the scroll position. 
				let scrollPosition;
				let offsetTopPosition = $findButtons[sa11yBtnLocation].offsetTop;
				if (offsetTopPosition === 0) {
					let visiblePosition = findVisibleParent($findButtons[sa11yBtnLocation], 'display', 'none');
					scrollPosition = offset(visiblePosition.previousElementSibling).top - 50;
				} else {
					scrollPosition = offset($findButtons[sa11yBtnLocation]).top - 50;
				}

				//Scroll to element if offsetTop is less than or equal to 0.
				if (offsetTopPosition >= 0) {
					setTimeout(function () {
						window.scrollTo({
							top: scrollPosition,
							behavior: scrollBehavior
						});
					}, 1);

					//Add pulsing border to visible parent of hidden element.
					$findButtons.forEach(function ($el) {
						const overflowing = findVisibleParent($el, 'display', 'none');
						if (overflowing !== null) {
							let hiddenparent = overflowing.previousElementSibling;
							hiddenparent.classList.add("sa11y-pulse-border");
						}
					});
					$findButtons[sa11yBtnLocation].focus();
				} else {
					$findButtons[sa11yBtnLocation].focus();
				}

				//Alert if element is hidden.
				if (offsetTopPosition === 0) {
					$alertPanel.classList.add("sa11y-active");
					$alertText.textContent = `${sa11yLang["NOT_VISIBLE_ALERT"]}`;
					$alertPanelPreview.classList.add("sa11y-panel-alert-preview");
					$alertPanelPreview.innerHTML = $findButtons[sa11yBtnLocation].getAttribute('data-tippy-content');
					$closeAlertToggle.focus();
				} else if (offsetTopPosition < 1) {
					$alertPanel.classList.remove("sa11y-active");
					document.querySelectorAll('.sa11y-pulse-border').forEach(($el) => $el.classList.remove('sa11y-pulse-border'));
				}

				//Reset index so it scrolls back to top of page.
				sa11yBtnLocation += 1;
				if (sa11yBtnLocation >= findSa11yBtn) {
					sa11yBtnLocation = 0;
				}
			};
		}

		// ============================================================
		// Finds all elements and cache.
		// ============================================================
		this.findElements = () => {

			let container = document.querySelector(options.checkRoot),
				readabilityContainer = document.querySelector(options.readabilityRoot);

			//Error handling. If target area does not exist, scan body.
			if (!container) {
				container = document.querySelector("body");
			} else {
				container = document.querySelector(options.checkRoot);
			}

			if (!readabilityContainer) {
				readabilityContainer = document.querySelector("body");
			} else {
				readabilityContainer = document.querySelector(options.readabilityRoot);
			}

			//Exclusions constants
			const containerExclusions = Array.from(document.querySelectorAll(this.containerIgnore)),
				readabilityExclusions = Array.from(document.querySelectorAll(this.readabilityIgnore));

			//Contrast
			const $findcontrast = Array.from(container.querySelectorAll("*")),
			excludeContrast = Array.from(container.querySelectorAll(this.contrastIgnore));
			this.$contrast = $findcontrast.filter($el => !excludeContrast.includes($el));

			//Readability
			let $findreadability = Array.from(readabilityContainer.querySelectorAll("p, li"));

			//Error handling for readability.
			if (!$findreadability) {
				
			} else {
				$findreadability = Array.from(readabilityContainer.querySelectorAll("p, li"));
			}

			this.$readability = $findreadability.filter($el => !readabilityExclusions.includes($el));
			
			//Headings
			const allHeadings = Array.from(container.querySelectorAll("h1, h2, h3, h4, h5, h6, [role='heading'][aria-level]")),
			excludeHeadings = Array.from(container.querySelectorAll(this.headerIgnore));
			this.$h = allHeadings.filter($el => !excludeHeadings.includes($el));

			const allH1 = Array.from(document.querySelectorAll("h1, [role='heading'][aria-level='1']"));
			this.$h1 = allH1.filter($el => !excludeHeadings.includes($el));

			//Links
			const $findlinks = Array.from(container.querySelectorAll("a[href]")),
			excludelinks = Array.from(container.querySelectorAll(this.linkIgnore));
			this.$links = $findlinks.filter($el => !excludelinks.includes($el));

			//Inputs
			const $findinputs = Array.from(container.querySelectorAll("input, select, textarea"));
			this.$inputs = $findinputs.filter($el => !containerExclusions.includes($el) && !this.isElementHidden($el));

			//Images
			const images = Array.from(container.querySelectorAll("img")),
			excludeimages = Array.from(container.querySelectorAll(this.imageIgnore));
			this.$img = images.filter($el => !excludeimages.includes($el));

			//iFrames
			const $findiframes = Array.from(container.querySelectorAll("iframe, audio, video"));
			this.$iframes = $findiframes.filter($el => !containerExclusions.includes($el));
			this.$videos = this.$iframes.filter($el => $el.matches(options.videoContent));
			this.$audio = this.$iframes.filter($el => $el.matches(options.audioContent));
			this.$dataviz = this.$iframes.filter($el => $el.matches(options.dataVizContent));
			this.$twitter = this.$iframes.filter($el => $el.matches(options.twitterContent));
			this.$embeddedcontent = this.$iframes.filter($el => !$el.matches(options.embeddedContent));

			//QA
			const $findstrongitalics = Array.from(container.querySelectorAll("strong, em"));
			this.$strongitalics = $findstrongitalics.filter($el => !containerExclusions.includes($el));

			const $findbadDevLinks = options.linksToFlag ? Array.from(container.querySelectorAll(options.linksToFlag)) : [];
			this.$badDevLinks = $findbadDevLinks.filter($el => !containerExclusions.includes($el));

			const $findPDFs = Array.from(container.querySelectorAll("a[href$='.pdf']"));
			this.$checkPDF = $findPDFs.filter($el => !containerExclusions.includes($el));

			const $findtables = Array.from(container.querySelectorAll("table:not([role='presentation'])"));
			this.$tables = $findtables.filter($el => !containerExclusions.includes($el));

			this.lang = document.querySelector("html").getAttribute("lang");

			const $findblockquotes = Array.from(container.querySelectorAll("blockquote"));
			this.$blockquotes = $findblockquotes.filter($el => !containerExclusions.includes($el));

			const $findp = Array.from(container.querySelectorAll("p"));
			this.$p = $findp.filter($el => !containerExclusions.includes($el));

			const $findallcaps = Array.from(container.querySelectorAll("h1, h2, h3, h4, h5, h6, p, li:not([class^='sa11y']), blockquote"));
			this.$allcaps = $findallcaps.filter($el => !containerExclusions.includes($el));
		};

		//----------------------------------------------------------------------
		// Templating for Error, Warning and Pass buttons.
		//----------------------------------------------------------------------
		this.annotate = (type, content, inline = false) => {
			
			const ValidTypes = new Set([M["ERROR"], M["WARNING"], M["GOOD"]]);
			const CSSName = {
				[M["ERROR"]]: "error",
				[M["WARNING"]]: "warning",
				[M["GOOD"]]: "good",
			};

			if (!ValidTypes.has(type)) {
				throw Error(`Invalid type [${type}] for annotation`);
			}

			// Check if content is a function
			if (content && {}.toString.call(content) === "[object Function]") {
				// if it is, call it and get the value.
				content = content();
			}

			// Escape content, it is need because it used inside data-tippy-content=""
			content = this.escapeHTML(content);

			return `
				<div class=${inline ? "sa11y-instance-inline" : "sa11y-instance"}>
					<button
					type="button"   
					aria-label="${[type]}" 
					class="sa11y-btn 
					sa11y-${CSSName[type]}-btn${inline ? "-text" : ""}" 
					data-tippy-content="<div lang='${M["LANG_CODE"]}'>
						<div class='sa11y-header-text'>${[type]}
						</div>
						${content} 
					</div>
				"> 
				</button>
				</div>`;
		};

		//----------------------------------------------------------------------
		// Templating for full-width banners.
		//----------------------------------------------------------------------
		this.annotateBanner = (type, content) => {
			
			const ValidTypes = new Set([M["ERROR"], M["WARNING"], M["GOOD"]]);
			const CSSName = {
				[M["ERROR"]]: "error",
				[M["WARNING"]]: "warning",
				[M["GOOD"]]: "good",
			};

			if (!ValidTypes.has(type)) {
				throw Error(`Invalid type [${type}] for annotation`);
			}
			// Check if content is a function
			if (content && {}.toString.call(content) === "[object Function]") {
				content = content();
			}

			return `<div class="sa11y-instance sa11y-${CSSName[type]}-message-container">
				<div role="region" aria-label="${[type]}" class="sa11y-${CSSName[type]}-message" lang="${M["LANG_CODE"]}">
					${content}
				</div>
			</div>`;
		};

		// ============================================================
		// Rulesets: Check Headings
		// ============================================================
		this.checkHeaders = () => {
			let prevLevel;
			this.$h.forEach(($el, i) => {
				
				let text = this.computeTextNodeWithImage($el),
					htext = this.sanitizeForHTML(text),
					level;

				if ($el.getAttribute("aria-level")) {
					level = +$el.getAttribute("aria-level");
				} else {
					level = +$el.tagName.slice(1);
				}

				let headingLength = $el.textContent.trim().length,
					error = null,
					warning = null;

				if (level - prevLevel > 1 && i !== 0) {
					if (options.nonConsecutiveHeadingIsError === true) {
						error = M["HEADING_NON_CONSECUTIVE_LEVEL"](prevLevel, level);
					} else {
						warning = M["HEADING_NON_CONSECUTIVE_LEVEL"](prevLevel, level);
					}
				} else if ($el.textContent.trim().length == 0) {
					if ($el.querySelectorAll("img").length) {
						const imgalt = $el.querySelector("img").getAttribute("alt");
						if (imgalt === undefined || imgalt === " " || imgalt === "") {
							error = M["HEADING_EMPTY_WITH_IMAGE"](level)
							$el.classList.add("sa11y-error-text");
						}
					} else {
						error = M["HEADING_EMPTY"](level);
						$el.classList.add("sa11y-error-text");
					}
				} else if (i === 0 && level !== 1 && level !== 2) {
					error = M["HEADING_FIRST"];
				} else if ($el.textContent.trim().length > 170) {
					warning = M["HEADING_LONG"](headingLength);
				}

				prevLevel = level;

				let li =
					`<li class='sa11y-outline-${level}'>
                    <span class='sa11y-badge'>${level}</span> 
                    <span class='sa11y-outline-list-item'>${htext}</span>
                </li>`;

				let liError =
					`<li class='sa11y-outline-${level}'>
                    <span class='sa11y-badge sa11y-error-badge'>
                    <span aria-hidden='true'>&#10007;</span>
                    <span class='sa11y-visually-hidden'>${M["ERROR"]}</span> ${level}</span> 
                    <span class='sa11y-outline-list-item sa11y-red-text sa11y-bold'>${htext}</span>
                </li>`;

				let liWarning =
					`<li class='sa11y-outline-${level}'>
                    <span class='sa11y-badge sa11y-warning-badge'>
                    <span aria-hidden='true'>&#x3f;</span>
                    <span class='sa11y-visually-hidden'>${M["WARNING"]}</span> ${level}</span> 
                    <span class='sa11y-outline-list-item sa11y-yellow-text sa11y-bold'>${htext}</span>
                </li>`;

				let ignoreArray = [];
				if (options.outlineIgnore) {
					ignoreArray = Array.from(document.querySelectorAll(this.outlineIgnore));
				}

				if (!ignoreArray.includes($el)) {
					//Append heading labels.
					$el.insertAdjacentHTML("beforeend", `<span class='sa11y-heading-label'>H${level}</span>`);

					//Heading errors
					if (error !== null && $el.closest("a") !== null) {
						this.errorCount++;
						$el.classList.add("sa11y-error-border");
						$el.closest("a").insertAdjacentHTML("afterend", this.annotate(M["ERROR"], error, true));
						document.querySelector("#sa11y-outline-list").insertAdjacentHTML("beforeend", liError);
					} else if (error !== null) {
						this.errorCount++;
						$el.classList.add("sa11y-error-border");
						$el.insertAdjacentHTML("beforebegin", this.annotate(M["ERROR"], error));
						document.querySelector("#sa11y-outline-list").insertAdjacentHTML("beforeend", liError);
					}

					//Heading warnings
					else if (warning !== null && $el.closest("a") !== null) {
						this.warningCount++;
						$el.closest("a").insertAdjacentHTML("afterend", this.annotate(M["WARNING"], warning));
						document.querySelector("#sa11y-outline-list").insertAdjacentHTML("beforeend", liWarning);
					} else if (warning !== null) {
						this.warningCount++;
						$el.insertAdjacentHTML("beforebegin", this.annotate(M["WARNING"], warning));
						document.querySelector("#sa11y-outline-list").insertAdjacentHTML("beforeend", liWarning);
					}

					//Not an error or warning
					else if (error === null || warning === null) {
						document.querySelector("#sa11y-outline-list").insertAdjacentHTML("beforeend", li);
					}
				}
			});

			//Check to see there is at least one H1 on the page.
			if (this.$h1.length === 0) {
				this.errorCount++;

				const updateH1Outline =
				`<div class='sa11y-instance sa11y-missing-h1'>
                    <span class='sa11y-badge sa11y-error-badge'><span aria-hidden='true'>&#10007;</span><span class='sa11y-visually-hidden'>${M["ERROR"]}</span></span> 
                    <span class='sa11y-red-text sa11y-bold'>${M["PANEL_HEADING_MISSING_ONE"]}</span>
                </div>`
				document.getElementById("sa11y-outline-header").insertAdjacentHTML("afterend", updateH1Outline);
				document.getElementById("sa11y-container").insertAdjacentHTML("afterend", this.annotateBanner(M["ERROR"], M["HEADING_MISSING_ONE"]));
			}
		};

		// ============================================================
		// Rulesets: Link text
		// ============================================================
		this.checkLinkText = () => {
			const containsLinkTextStopWords = function (textContent) {
				let urlText = [
					"http",
					".asp",
					".htm",
					".php",
					".edu/",
					".com/",
					".net/",
					".org/",
					".us/",
					".ca/",
					".de/",
					".icu/",
					".uk/",
					".ru/",
					".info/",
					".top/",
					".xyz/",
					".tk/",
					".cn/",
					".ga/",
					".cf/",
					".nl/",
					".io/"
				];

				let hit = [null, null, null];

				// Flag partial stop words.
				M["PARTIAL_ALT_STOPWORDS"].forEach((word) => {
					if (
						textContent.length === word.length &&
						textContent.toLowerCase().indexOf(word) >= 0
					) {
						hit[0] = word;
						return false;
					}
				});

				// Other warnings we want to add.
				M["WARNING_ALT_STOPWORDS"].forEach((word) => {
					if (textContent.toLowerCase().indexOf(word) >= 0) {
						hit[1] = word;
						return false;
					}
				});

				// Flag link text containing URLs.
				urlText.forEach((word) => {
					if (textContent.toLowerCase().indexOf(word) >= 0) {
						hit[2] = word;
						return false;
					}
				});
				return hit;
			};

			/* Mini function if you need to exclude any text contained with a span. We created this function to ignore automatically appended sr-only text for external links and document filetypes.
			
			const fnIgnore();

			Example: <a href="#">learn more <span class="sr-only">(external)</span></a>
			
			This function will ignore the text "(external)", and correctly flag this link as an error for non descript link text.
			*/

			const fnIgnore = (element, selector) => {
				const $clone = element.cloneNode(true);
				const $excluded = Array.from(selector ? $clone.querySelectorAll(selector) : $clone.children);
				$excluded.forEach(($c) => {
					$c.parentElement.removeChild($c);
				});
				return $clone;
			};

			this.$links.forEach((el) => {
				
				let linkText = this.computeAriaLabel(el),
					hasAriaLabelledBy = el.getAttribute('aria-labelledby'),
					hasAriaLabel = el.getAttribute('aria-label'),
					hasTitle = el.getAttribute('title'),
					childAriaLabelledBy = null,
					childAriaLabel = null,
					childTitle = null;

				if (el.children.length) {
					let $firstChild = el.children[0];
					childAriaLabelledBy = $firstChild.getAttribute('aria-labelledby');
					childAriaLabel = $firstChild.getAttribute('aria-label');
					childTitle = $firstChild.getAttribute('title');
				}

				let error = containsLinkTextStopWords(fnIgnore(el, options.linkIgnoreSpan).textContent.trim());

				if (linkText === 'noAria') {
					linkText = el.textContent;
				}

				//Flag empty hyperlinks
				if (el.getAttribute('href') && !el.textContent.trim()) {
					if (el.querySelectorAll('img').length) {
						// Do nothing
					} else if (hasAriaLabelledBy || hasAriaLabel) {
						el.classList.add("sa11y-good-border")
						el.insertAdjacentHTML(
							'beforebegin',
							this.annotate(M["GOOD"], M["LINK_LABEL"](linkText), true)
						);
					} else if (hasTitle) {
						let linkText = hasTitle;
						el.classList.add("sa11y-good-border")
						el.insertAdjacentHTML(
							'beforebegin',
							this.annotate(M["GOOD"], M["LINK_LABEL"](linkText), true)
						);
					} else if (el.children.length) {
						if (childAriaLabelledBy || childAriaLabel || childTitle) {
							el.classList.add("sa11y-good-border");
							el.insertAdjacentHTML(
								'beforebegin',
								this.annotate(M["GOOD"], M["LINK_LABEL"](linkText), true)
							);
						} else {
							this.errorCount++;
							el.classList.add("sa11y-error-border");
							el.insertAdjacentHTML(
								'afterend',
								this.annotate(M["ERROR"], M["LINK_EMPTY_LINK_NO_LABEL"], true));
						}
					} else {
						this.errorCount++;
						el.classList.add("sa11y-error-border");
						el.insertAdjacentHTML(
							'afterend',
							this.annotate(M["ERROR"], M["LINK_EMPTY"], true));
					}
				} else if (error[0] != null) {
					if (hasAriaLabelledBy) {
						el.insertAdjacentHTML(
							'beforebegin',
							this.annotate(M["GOOD"], M["LINK_LABEL"](linkText), true)
						);
					} else if (hasAriaLabel) {
						el.insertAdjacentHTML(
							'beforebegin',
							this.annotate(M["GOOD"], M["LINK_LABEL"](hasAriaLabel), true)
						);
					} else if (el.getAttribute('aria-hidden') === 'true' && el.getAttribute('tabindex') === '-1') {
						//Do nothing.
					} else {
						this.errorCount++;
						el.classList.add("sa11y-error-text");
						el.insertAdjacentHTML(
							'afterend',
							this.annotate(M["ERROR"], M["LINK_STOPWORD"](error[0]), true));
					}
				} else if (error[1] != null) {
					this.warningCount++;
					el.classList.add("sa11y-warning-text");
					el.insertAdjacentHTML(
						'afterend',
						this.annotate(M["WARNING"], M["LINK_BEST_PRACTICES"](error[1]), true));
				} else if (error[2] != null) {
					if (linkText.length > 40) {
						this.warningCount++;
						el.classList.add("sa11y-warning-text");
						el.insertAdjacentHTML(
							'afterend',
							this.annotate(M["WARNING"], M["LINK_URL"], true));
					}
				}
			});
		};

		// ============================================================
		// Rulesets: Links (Advanced)
		// ============================================================
		this.checkLinksAdvanced = () => {				
			let seen = {};
			this.$links.forEach((el) => {
				let linkText = this.computeAriaLabel(el);

				if (linkText === 'noAria') {
					linkText = el.textContent;
				}

				//Links with identical accessible names have equivalent purpose.

				//If link has an image, process alt attribute,
				//To-do: Kinda hacky. Doesn't return accessible name of link in correct order.
				const $img = el.querySelector('img');
				let alt = $img ? ($img.getAttribute('alt') || '') : '';

				//Return link text and image's alt text.
				let linkTextTrimmed = linkText.trim().toLowerCase() + " " + alt;
				let href = el.getAttribute("href");

				if (linkText.length !== 0) {
					if (seen[linkTextTrimmed] && linkTextTrimmed.length !== 0) {
						if (seen[href]) {
							//Nothing
						} else {
							this.warningCount++;
							el.classList.add("sa11y-warning-text");
							el.insertAdjacentHTML(
								'afterend',
								this.annotate(M["WARNING"], M["LINK_IDENTICAL_NAME"](linkText), true));
						}
					} else {
						seen[linkTextTrimmed] = true;
						seen[href] = true;
					}
				}

				//New tab or new window.
				const containsNewWindowPhrases = M["NEW_WINDOW_PHRASES"].some(function (pass) {
					return linkText.toLowerCase().indexOf(pass) >= 0;
				});

				//Link that points to a file type indicates that it does.
				const containsFileTypePhrases = M["FILE_TYPE_PHRASES"].some(function (pass) {
					return linkText.toLowerCase().indexOf(pass) >= 0;
				});

				const fileTypeMatch = el.matches(`
					a[href$='.pdf'],
					a[href$='.doc'],
					a[href$='.docx'],
					a[href$='.zip'],
					a[href$='.mp3'],
					a[href$='.txt'],
					a[href$='.exe'],
					a[href$='.dmg'],
					a[href$='.rtf'],
					a[href$='.pptx'],
					a[href$='.ppt'],
					a[href$='.xls'],
					a[href$='.xlsx'],
					a[href$='.csv'],
					a[href$='.mp4'],
					a[href$='.mov'],
					a[href$='.avi']
				`);

				if (el.getAttribute("target") === "_blank" && !fileTypeMatch && !containsNewWindowPhrases) {
					this.warningCount++;
					el.classList.add("sa11y-warning-text");
					el.insertAdjacentHTML(
						'afterend',
						this.annotate(M["WARNING"], M["NEW_TAB_WARNING"], true));
				}

				if (fileTypeMatch && !containsFileTypePhrases) {
					this.warningCount++;
					el.classList.add("sa11y-warning-text");
					el.insertAdjacentHTML(
						'beforebegin',
						this.annotate(M["WARNING"], M["FILE_TYPE_WARNING"], true));
				}
			});
		}

		// ============================================================
		// Ruleset: Alternative text
		// ============================================================
		this.checkAltText = () => {
			this.containsAltTextStopWords = function (alt) {
				const altUrl = [
					".png",
					".jpg",
					".jpeg",
					".webp",
					".gif",
					".tiff",
					".svg"
				];

				let hit = [null, null, null];
				altUrl.forEach((word) => {
					if (alt.toLowerCase().indexOf(word) >= 0) {
						hit[0] = word;
					}
				});
				M["SUSPICIOUS_ALT_STOPWORDS"].forEach((word) => {
					if (alt.toLowerCase().indexOf(word) >= 0) {
						hit[1] = word;
					}
				});
				M["PLACEHOLDER_ALT_STOPWORDS"].forEach((word) => {
					if (alt.length === word.length && alt.toLowerCase().indexOf(word) >= 0) {
						hit[2] = word;
					}
				});
				return hit;
			};			

			const fnIgnore = (element, selector) => {
				const $clone = element.cloneNode(true);
				const $excluded = Array.from(selector ? $clone.querySelectorAll(selector) : $clone.children);
				$excluded.forEach(($c) => {
					$c.parentElement.removeChild($c);
				});
				return $clone;
			};

			this.$img.forEach(($el) => {
				
				let alt = $el.getAttribute("alt");

				if (alt === null) {
					if ($el.closest('a[href]')) {
						if (fnIgnore($el.closest('a[href]'), "noscript").textContent.trim().length >= 1) {
							$el.classList.add("sa11y-error-border");
							$el.closest('a[href]').insertAdjacentHTML('beforebegin', this.annotate(M["ERROR"], M["MISSING_ALT_LINK_BUT_HAS_TEXT_MESSAGE"], false, true));
						} else if (fnIgnore($el.closest('a[href]'), "noscript").textContent.trim().length === 0) {
							$el.classList.add("sa11y-error-border");
							$el.closest('a[href]').insertAdjacentHTML('beforebegin', this.annotate(M["ERROR"], M["MISSING_ALT_LINK_MESSAGE"], false, true));
						}
					}
					// General failure message if image is missing alt.
					else {
						$el.classList.add("sa11y-error-border");
						$el.insertAdjacentHTML('beforebegin', this.annotate(M["ERROR"], M["MISSING_ALT_MESSAGE"], false, true));
					}
				}
				// If alt attribute is present, further tests are done.
				else {
					let altText = this.sanitizeForHTML(alt); //Prevent tooltip from breaking.
					let error = this.containsAltTextStopWords(altText);
					let altLength = alt.length;

					// Image fails if a stop word was found.
					if (error[0] !== null && $el.closest("a[href]")) {
						this.errorCount++;
						$el.classList.add("sa11y-error-border");
						$el.closest("a[href]").insertAdjacentHTML('beforebegin', this.annotate(M["ERROR"], M["LINK_IMAGE_BAD_ALT_MESSAGE"](altText, error[0]), false, true));
					} else if (error[2] !== null && $el.closest("a[href]")) {
						this.errorCount++;
						$el.classList.add("sa11y-error-border");
						$el.closest("a[href]").insertAdjacentHTML('beforebegin', this.annotate(M["ERROR"], M["LINK_IMAGE_PLACEHOLDER_ALT_MESSAGE"](altText), false, true));
					} else if (error[1] !== null && $el.closest("a[href]")) {
						this.warningCount++;
						$el.classList.add("sa11y-warning-border");
						$el.closest("a[href]").insertAdjacentHTML('beforebegin', this.annotate(M["WARNING"], M["LINK_IMAGE_SUS_ALT_MESSAGE"](altText, error[1]), false, true));
					} else if (error[0] !== null) {
						this.errorCount++;
						$el.classList.add("sa11y-error-border");
						$el.insertAdjacentHTML('beforebegin', this.annotate(M["ERROR"], M["LINK_ALT_HAS_BAD_WORD_MESSAGE"](altText, error[0]), false, true));
					} else if (error[2] !== null) {
						this.errorCount++;
						$el.classList.add("sa11y-error-border");
						$el.insertAdjacentHTML('beforebegin', this.annotate(M["ERROR"], M["ALT_PLACEHOLDER_MESSAGE"](altText), false, true));
					} else if (error[1] !== null) {
						this.warningCount++;
						$el.classList.add("sa11y-warning-border");
						$el.insertAdjacentHTML('beforebegin', this.annotate(M["WARNING"], M["ALT_HAS_SUS_WORD"](altText, error[1]), false, true));
					} else if ((alt === "" || alt === " ") && $el.closest("a[href]")) {
						if ($el.closest("a[href]").getAttribute("tabindex") == "-1" && $el.closest("a[href]").getAttribute("aria-hidden") == "true") {
							//Do nothing.
						} else if ($el.closest("a[href]").getAttribute("aria-hidden") === "true") {
							this.errorCount++;
							$el.classList.add("sa11y-error-border");
							$el.closest("a[href]").insertAdjacentHTML('beforebegin', this.annotate(M["ERROR"], M["LINK_IMAGE_ARIA_HIDDEN"], false, true));
						} else if (fnIgnore($el.closest('a[href]'), "noscript").textContent.trim().length === 0) {
							this.errorCount++;
							$el.classList.add("sa11y-error-border");
							$el.closest("a[href]").insertAdjacentHTML('beforebegin', this.annotate(M["ERROR"], M["LINK_IMAGE_NO_ALT_TEXT"], false, true));
						} else {
							$el.closest("a[href]").insertAdjacentHTML('beforebegin', this.annotate(M["GOOD"], M["LINK_IMAGE_HAS_TEXT"], false, true));
						}
					}

					//Link and contains alt text.
					else if (alt.length > 250 && $el.closest("a[href]")) {
						this.warningCount++;
						$el.classList.add("sa11y-warning-border");
						$el.closest("a[href]").insertAdjacentHTML('beforebegin', this.annotate(M["WARNING"], M["LINK_IMAGE_LONG_ALT"](altText, altLength), false, true));
					}

					//Link and contains an alt text.
					else if (alt != "" && $el.closest("a[href]") && fnIgnore($el.closest('a[href]'), "noscript").textContent.trim().length === 0) {
						this.warningCount++;
						$el.classList.add("sa11y-warning-border");
						$el.closest("a[href]").insertAdjacentHTML('beforebegin', this.annotate(M["WARNING"], M["LINK_IMAGE_ALT_WARNING"](altText), false, true));
					}

					//Contains alt text & surrounding link text.
					else if (alt !== "" && $el.closest("a[href]") && fnIgnore($el.closest('a[href]'), "noscript").textContent.trim().length >= 1) {
						this.warningCount++;
						$el.classList.add("sa11y-warning-border");
						$el.closest("a[href]").insertAdjacentHTML('beforebegin', this.annotate(M["WARNING"], M["LINK_IMAGE_ALT_AND_TEXT_WARNING"](altText), false, true));
					}

					//Decorative alt and not a link.
					else if (alt === "" || alt === " ") {
						if ($el.closest("figure")) {
							const figcaption = $el.closest("figure").querySelector("figcaption");	
							if (figcaption !== null && figcaption.textContent.trim().length >= 1) {
								this.warningCount++;
								$el.classList.add("sa11y-warning-border");
								$el.insertAdjacentHTML('beforebegin', this.annotate(M["WARNING"], M["IMAGE_FIGURE_DECORATIVE"], false, true));
							} 
						} else {
							this.warningCount++;
							$el.classList.add("sa11y-warning-border");
							$el.insertAdjacentHTML('beforebegin', this.annotate(M["WARNING"], M["IMAGE_DECORATIVE"], false, true));
						}
					} else if (alt.length > 250) {
						this.warningCount++;
						$el.classList.add("sa11y-warning-border");
						$el.insertAdjacentHTML('beforebegin', this.annotate(M["WARNING"], M["IMAGE_ALT_TOO_LONG"](altText, altLength), false, true));
					} else if (alt !== "") {

						//Figure element has same alt and caption text.
						if ($el.closest("figure")) {
							const figcaption = $el.closest("figure").querySelector("figcaption");	
							if (figcaption !== null && 
								(figcaption.textContent.trim().toLowerCase === altText.trim().toLowerCase)
							) {
								this.warningCount++;
								$el.classList.add("sa11y-warning-border");
								$el.insertAdjacentHTML('beforebegin', this.annotate(M["WARNING"], M["IMAGE_FIGURE_DUPLICATE_ALT"](altText), false, true));
							}
						}
						//If image has alt text - pass!
						else {
							$el.insertAdjacentHTML('beforebegin', this.annotate(M["GOOD"], M["IMAGE_PASS"](altText), false, true));
						}
					}
				}
			});
		};

		// ============================================================
		// Rulesets: Labels
		// ============================================================
		this.checkLabels = () => {
			this.$inputs.forEach((el) => {
				let ariaLabel = this.computeAriaLabel(el);
				const type = el.getAttribute('type');
				
				//If button type is submit or button: pass
				if (type === "submit" || type === "button" || type === "hidden") {
					//Do nothing
				}
				//Inputs where type="image".
				else if (type === "image") {
					let imgalt = el.getAttribute("alt");
					if (!imgalt || imgalt === ' ') {
						if (el.getAttribute("aria-label")) {
							//Good.
						} else {
							this.errorCount++;
							el.classList.add("sa11y-error-border");
							el.insertAdjacentHTML(
								'afterend',
								this.annotate(M["ERROR"], M["LABELS_MISSING_IMAGE_INPUT_MESSAGE"], true));
						}
					}
				}
				//Recommendation to remove reset buttons.
				else if (type === "reset") {
					this.warningCount++;
					el.classList.add("sa11y-warning-border");
					el.insertAdjacentHTML(
						'afterend',
						this.annotate(M["WARNING"], M["LABELS_INPUT_RESET_MESSAGE"], true));
				}
				//Uses ARIA. Warn them to ensure there's a visible label.
				else if (el.getAttribute("aria-label") || el.getAttribute("aria-labelledby") || el.getAttribute("title")) {
					if (el.getAttribute("title")) {
						let ariaLabel = el.getAttribute("title");
						this.warningCount++;
						el.classList.add("sa11y-warning-border");
						el.insertAdjacentHTML(
							'afterend',
							this.annotate(M["WARNING"], M["LABELS_ARIA_LABEL_INPUT_MESSAGE"](ariaLabel), true));
					} else {
						this.warningCount++;
						el.classList.add("jooa11y-warning-border");
						el.insertAdjacentHTML(
							'afterend',
							this.annotate(M["WARNING"], M["LABELS_ARIA_LABEL_INPUT_MESSAGE"](ariaLabel), true));
					}
				}
				//Implicit labels.
				else if (el.closest('label') && el.closest('label').textContent.trim()) {
					//Do nothing if label has text.
				}
				//Has an ID but doesn't have a matching FOR attribute.
				else if (el.getAttribute("id") &&
					Array.from(el.parentElement.children).filter($c => $c.nodeName === 'LABEL').length
				) {
					const $labels = Array.from(el.parentElement.children).filter($c => $c.nodeName === 'LABEL');
					let hasFor = false;

					$labels.forEach(($l) => {
						if (hasFor) return;

						if ($l.getAttribute('for') === el.getAttribute('id')) {
							hasFor = true;
						}
					});

					if (!hasFor) {
						this.errorCount++;
						el.classList.add("sa11y-error-border");
						let id = el.getAttribute('id');
						el.insertAdjacentHTML(
							'afterend',
							this.annotate(M["ERROR"], M["LABELS_NO_FOR_ATTRIBUTE_MESSAGE"](id), true));
					}
				} else {
					this.errorCount++;
					el.classList.add("sa11y-error-border");
					el.insertAdjacentHTML(
						'afterend',
						this.annotate(M["ERROR"], M["LABELS_MISSING_LABEL_MESSAGE"], true));
				}
			});
		};

		// ============================================================
		// Rulesets: Embedded content.
		// ============================================================
		this.checkEmbeddedContent = () => {
			
			//Warning: Audio content.
			if (options.embeddedContentAudio === true) { 
				this.$audio.forEach($el => {
					this.warningCount++;
					$el.classList.add("sa11y-warning-border");
					$el.insertAdjacentHTML('beforebegin', this.annotate(M["WARNING"], M["EMBED_AUDIO"]));
				});
			}

			//Warning: Video content.
			if (options.embeddedContentVideo === true) { 
				this.$videos.forEach($el => {
					let track = $el.getElementsByTagName('TRACK');
					if ($el.tagName === "VIDEO" && track.length) {

					} else {
						this.warningCount++;
						$el.classList.add("sa11y-warning-border");
						$el.insertAdjacentHTML('beforebegin', this.annotate(M["WARNING"], M["EMBED_VIDEO"]));
					}
				});
			}

			//Warning: Data visualizations.
			if (options.embeddedContentDataViz === true) { 
				this.$dataviz.forEach($el => {
					this.warningCount++;
					$el.classList.add("sa11y-warning-border");
					$el.insertAdjacentHTML('beforebegin', this.annotate(M["WARNING"], M["EMBED_DATA_VIZ"]));
				});
			}

			//Warning: Twitter timelines that are too long.
			if (options.embeddedContentTwitter === true) {
				this.$twitter.forEach($el => {
					const tweets = $el.contentWindow.document.body.querySelectorAll('.timeline-TweetList-tweet');
					if (tweets.length > 3) {
						this.warningCount++;
						$el.classList.add("sa11y-warning-border");
						$el.insertAdjacentHTML('beforebegin', this.annotate(M["WARNING"], M["EMBED_TWITTER"]));
					}
				});
			}

			//Error: iFrame is missing accessible name.
			if (options.embeddedContentTitles === true) {
				this.$iframes.forEach($el => {
					if ($el.tagName === "VIDEO" ||
						$el.tagName === "AUDIO" ||
						$el.getAttribute("aria-hidden") === "true" ||
						$el.getAttribute("hidden") !== null ||
						$el.style.display === 'none' ||
						$el.getAttribute("role") === "presentation") {
						//Ignore if hidden.
					} else if ($el.getAttribute("title") === null || $el.getAttribute("title") === '') {
						if ($el.getAttribute("aria-label") === null || $el.getAttribute("aria-label") === '') {
							if ($el.getAttribute("aria-labelledby") === null) {
								//Make sure red error border takes precedence 
								if ($el.classList.contains("sa11y-warning-border")) {
									$el.classList.remove("sa11y-warning-border");
								}
								this.errorCount++;
								$el.classList.add("sa11y-error-border");
								$el.insertAdjacentHTML('beforebegin',
									this.annotate(M["ERROR"], M["EMBED_MISSING_TITLE"])
								);
							}
						}
					} else {
						//Nothing
					}
				});
			}
			
			//Warning: general warning for iFrames
			if (options.embeddedContentGeneral === true) {
				this.$embeddedcontent.forEach($el => {
					if ($el.tagName === "VIDEO" ||
						$el.tagName === "AUDIO" ||
						$el.getAttribute("aria-hidden") === "true" ||
						$el.getAttribute("hidden") !== null ||
						$el.style.display === 'none' ||
						$el.getAttribute("role") === "presentation" ||
						$el.getAttribute("tabindex") === "-1") {
						//Ignore if hidden.
					} else {
						this.warningCount++;
						$el.classList.add("sa11y-warning-border");
						$el.insertAdjacentHTML('beforebegin',
							this.annotate(M["WARNING"], M["EMBED_GENERAL_WARNING"])
						);
					}
				});
			}
		}

		// ============================================================
		// Rulesets: QA
		// ============================================================
		this.checkQA = () => {
			
			//Error: Find all links pointing to development environment.
			if (options.badLinksQA === true) {
				this.$badDevLinks.forEach($el => {
					this.errorCount++;
					$el.classList.add("sa11y-error-text");
					$el.insertAdjacentHTML('afterend', this.annotate(M["ERROR"], M["QA_BAD_LINK"]($el), true));
				});
			}

			//Warning: Excessive bolding or italics.
			if (options.strongItalicsQA === true) {
				this.$strongitalics.forEach($el => {
					let strongItalicsText = $el.textContent.trim().length;
					if (strongItalicsText > 400) {
						this.warningCount++;
						$el.insertAdjacentHTML('beforebegin', this.annotate(M["WARNING"], M["QA_BAD_ITALICS"]));
					}
				});
			}

			//Warning: Find all PDFs.
			if (options.pdfQA === true) {
				this.$checkPDF.forEach(($el, i) => {
					let pdfCount = this.$checkPDF.length;

					//Highlight all PDFs.
					if (pdfCount > 0) {
						this.warningCount++;
						$el.classList.add("sa11y-warning-text");
					}
					//Only append warning button to first PDF.
					if ($el && i == 0) {
						$el.insertAdjacentHTML('afterend', this.annotate(M["WARNING"], M["QA_PDF"](pdfCount), true));
						if ($el.querySelector('img')) {
							$el.classList.remove('sa11y-warning-text');
						}
					}
				});
			}

			//Error: Missing language tag. Lang should be at least 2 characters.
			if (options.langQA === true) {
				if (!this.lang || this.lang.length < 2) {
					this.errorCount++;
					const sa11yContainer = document.getElementById("sa11y-container");
					sa11yContainer.insertAdjacentHTML('afterend', this.annotateBanner(M["ERROR"], M["QA_PAGE_LANGUAGE"]));
				}
			}

			//Warning: Find blockquotes used as headers.
			if (options.blockquotesQA === true) {
				this.$blockquotes.forEach($el => {
					let bqHeadingText = $el.textContent;
					if (bqHeadingText.trim().length < 25) {
						this.warningCount++;
						$el.classList.add("sa11y-warning-border");
						$el.insertAdjacentHTML('beforebegin', this.annotate(M["WARNING"], M["QA_BLOCKQUOTE_MESSAGE"](bqHeadingText)));
					}
				});
			}

			//Tables check.
			if (options.tablesQA === true) {
				this.$tables.forEach($el => {
					let findTHeaders = $el.querySelectorAll("th");
					let findHeadingTags = $el.querySelectorAll("h1, h2, h3, h4, h5, h6");
					if (findTHeaders.length == 0) {
						this.errorCount++;
						$el.classList.add("sa11y-error-border");
						$el.insertAdjacentHTML('beforebegin',
							this.annotate(M["ERROR"], M["TABLES_MISSING_HEADINGS"])
						);
					}
					if (findHeadingTags.length > 0) {
						this.errorCount++;
						findHeadingTags.forEach($el => {
							$el.classList.add("sa11y-error-border");
							$el.insertAdjacentHTML('beforebegin',
								this.annotate(M["ERROR"], M["TABLES_SEMANTIC_HEADING"])
							);
						});
					}
					findTHeaders.forEach($el => {
						if ($el.textContent.trim().length == 0) {
							this.errorCount++;
							$el.classList.add("sa11y-error-border");
							$el.innerHTML = this.annotate(M["ERROR"], M["TABLES_EMPTY_HEADING"]);
						}
					});
				});
			}

			// Warning: Detect fake headings.
			if (options.fakeHeadingsQA === true) {
				this.$p.forEach($el => {
					let brAfter = $el.innerHTML.indexOf("</strong><br>");
					let brBefore = $el.innerHTML.indexOf("<br></strong>");
	
					//Check paragraphs greater than x characters.
					if ($el && $el.textContent.trim().length >= 300) {
						let firstChild = $el.firstChild;
	
						//If paragraph starts with <strong> tag and ends with <br>.
						if (firstChild.tagName === "STRONG" && (brBefore !== -1 || brAfter !== -1)) {
							let boldtext = firstChild.textContent;
	
							if (!$el.closest("table") && boldtext.length <= 120) {
								firstChild.classList.add("sa11y-fake-heading", "sa11y-warning-border");
								$el.insertAdjacentHTML('beforebegin',
									this.annotate(M["WARNING"], M["QA_FAKE_HEADING"](boldtext))
								);
							}
						}
					}
	
					// If paragraph only contains <p><strong>...</strong></p>.
					if (/^<(strong)>.+<\/\1>$/.test($el.innerHTML.trim())) {
						//Although only flag if it:
						// 1) Has less than 120 characters (typical heading length).
						// 2) The previous element is not a heading.
						const prevElement = $el.previousElementSibling;
						let tagName = "";
						if (prevElement !== null) {
							tagName = prevElement.tagName;
						}
						if (!$el.closest("table") && $el.textContent.length <= 120 && tagName.charAt(0) !== "H") {
							let boldtext = $el.textContent;
							$el.classList.add("sa11y-fake-heading", "sa11y-warning-border");
							$el.firstChild.insertAdjacentHTML("afterend",
								this.annotate(M["WARNING"], M["QA_FAKE_HEADING"](boldtext), true)
							);
						}
					}
				});
				if (document.querySelectorAll(".sa11y-fake-heading").length > 0) {
					this.warningCount++;
				}
			}
			
			// Warning: Detect paragraphs that should be lists.
			// Thanks to John Jameson from PrincetonU for this ruleset!
			if (options.fakeListQA === true) {
				this.$p.forEach($el => {
					let activeMatch = "";
					let prefixDecrement = {
						b: "a",
						B: "A",
						2: "1",
					};
					let prefixMatch = /a\.|a\)|A\.|A\)|1\.|1\)|\*\s|-\s|--|•\s|→\s|✓\s|✔\s|✗\s|✖\s|✘\s|❯\s|›\s|»\s/;
					let decrement = function (el) {
						return el.replace(/^b|^B|^2/, function (match) {
							return prefixDecrement[match];
						});
					};
					let hit = false;
					let firstPrefix = $el.textContent.substring(0, 2);
					if (
						firstPrefix.trim().length > 0 &&
						firstPrefix !== activeMatch &&
						firstPrefix.match(prefixMatch)
					) {
						let hasBreak = $el.innerHTML.indexOf("<br>");
						if (hasBreak !== -1) {
							let subParagraph = $el
								.innerHTML
								.substring(hasBreak + 4)
								.trim();
							let subPrefix = subParagraph.substring(0, 2);
							if (firstPrefix === decrement(subPrefix)) {
								hit = true;
							}
						}

						let getNextSibling = function (elem, selector) {
							let sibling = elem.nextElementSibling;
							if (!selector) return sibling;
							while (sibling) {
								if (sibling.matches(selector)) return sibling;
								sibling = sibling.nextElementSibling
							}

						};

						// Decrement the second p prefix and compare .
						if (!hit) {
							let $second = getNextSibling($el, 'p');
							if ($second) {
								let secondPrefix = decrement(
									$el.nextElementSibling.textContent.substring(0, 2)
								);
								if (firstPrefix === secondPrefix) {
									hit = true;
								}
							}
						}
						if (hit) {
							this.warningCount++;

							$el.insertAdjacentHTML('beforebegin', this.annotate(M["WARNING"], M["QA_SHOULD_BE_LIST"](firstPrefix)), false, true);
							$el.classList.add("sa11y-fake-list");
							activeMatch = firstPrefix;
						} else {
							activeMatch = "";
						}
					} else {
						activeMatch = "";
					}
				});
				if (document.querySelectorAll(".sa11y-fake-list").length > 0) {
					this.warningCount++;
				}
			}

			//Warning: Detect uppercase. 
			if (options.allCapsQA === true) {
				this.$allcaps.forEach($el => {
					let uppercasePattern = /(?!<a[^>]*?>)(\b[A-Z][',!:A-Z\s]{15,}|\b[A-Z]{15,}\b)(?![^<]*?<\/a>)/g;
					let html = $el.innerHTML;
					$el.innerHTML = html.replace(uppercasePattern, "<span class='sa11y-warning-uppercase'>$1</span>");
				});
	
				const $warningUppercase = document.querySelectorAll(".sa11y-warning-uppercase");
				$warningUppercase.forEach($el => {
					$el.insertAdjacentHTML('afterend', this.annotate(M["WARNING"], M["QA_UPPERCASE_WARNING"], true));
				});
	
				if ($warningUppercase.length > 0) {
					this.warningCount++;
				}
			}

			//Error: Duplicate IDs
			if (options.duplicateIdQA === true) {
				const ids = this.root.querySelectorAll("[id]");
				let allIds = {};
				let found = false;
				ids.forEach(($el) => {
					let id = $el.id;
					if (id) {
						if (allIds[id] === undefined) {
							allIds[id] = 1;
						} else {
							found = true;
							$el.classList.add("sa11y-error-border");
							$el.insertAdjacentHTML('afterend', this.annotate(M["ERROR"], M["QA_DUPLICATE_ID"](id), true));
						}
					}
				});
			}

			//Warning: Flag underline text.
			if (options.underlinedTextQA === true) {
				const underline = Array.from(this.root.querySelectorAll('u'));
				underline.forEach(($el) => {
					this.warningCount++;
					$el.classList.add("sa11y-warning-text");
					$el.insertAdjacentHTML("beforebegin", this.annotate(M["WARNING"], M["QA_TEXT_UNDERLINE_WARNING"]));
				});
				const computed = Array.from(this.root.querySelectorAll('h1, h2, h3, h4, h5, h6, p, div, span, li, blockquote'));
				computed.forEach(($el) => {
					let style = getComputedStyle($el),
					decoration = style.textDecorationLine;
					if (decoration === 'underline') {
						this.warningCount++;
						$el.classList.add("sa11y-warning-text");
						$el.insertAdjacentHTML("beforebegin", this.annotate(M["WARNING"], M["QA_TEXT_UNDERLINE_WARNING"]));
					}
				});
			};

			//Example ruleset. Be creative.
			if (options.exampleQA === true) {
				const $checkAnnouncement = this.root.querySelectorAll(".sa11y-announcement-component");
				if ($checkAnnouncement.length > 1) {
					this.warningCount++;
					for (let i = 1; i < $checkAnnouncement.length; i++) {
						$checkAnnouncement[i].classList.add("sa11y-warning-border");
						$checkAnnouncement[i].insertAdjacentHTML("beforebegin", this.annotate(M["WARNING"], M["QA_TOO_MANY_COMPONENTS_EXAMPLE"]));
					}
				}
			}
		};

		// ============================================================
		// Rulesets: Contrast
		// Color contrast plugin by jasonday: https://github.com/jasonday/color-contrast
		// ============================================================
		this.checkContrast = () => {
			let contrastErrors = {
				errors: [],
				warnings: []
			};

			let elements = this.$contrast;
			let contrast = {
				// Parse rgb(r, g, b) and rgba(r, g, b, a) strings into an array.
				// Adapted from https://github.com/gka/chroma.js
				parseRgb: function (css) {
					let i, m, rgb, _i, _j;
					if (m = css.match(/rgb\(\s*(\-?\d+),\s*(\-?\d+)\s*,\s*(\-?\d+)\s*\)/)) {
						rgb = m.slice(1, 4);
						for (i = _i = 0; _i <= 2; i = ++_i) {
							rgb[i] = +rgb[i];
						}
						rgb[3] = 1;
					} else if (m = css.match(/rgba\(\s*(\-?\d+),\s*(\-?\d+)\s*,\s*(\-?\d+)\s*,\s*([01]|[01]?\.\d+)\)/)) {
						rgb = m.slice(1, 5);
						for (i = _j = 0; _j <= 3; i = ++_j) {
							rgb[i] = +rgb[i];
						}
					}
					return rgb;

				},
				// Based on http://www.w3.org/TR/WCAG20/#relativeluminancedef
				relativeLuminance: function (c) {
					let lum = [];
					for (let i = 0; i < 3; i++) {
						let v = c[i] / 255;
						lum.push(v < 0.03928 ? v / 12.92 : Math.pow((v + 0.055) / 1.055, 2.4));
					}
					return (0.2126 * lum[0]) + (0.7152 * lum[1]) + (0.0722 * lum[2]);
				},
				// Based on http://www.w3.org/TR/WCAG20/#contrast-ratiodef
				contrastRatio: function (x, y) {
					let l1 = contrast.relativeLuminance(contrast.parseRgb(x));
					let l2 = contrast.relativeLuminance(contrast.parseRgb(y));
					return (Math.max(l1, l2) + 0.05) / (Math.min(l1, l2) + 0.05);
				},

				getBackground: function (el) {
					let styles = getComputedStyle(el),
						bgColor = styles.backgroundColor,
						bgImage = styles.backgroundImage,
						rgb = contrast.parseRgb(bgColor) + '',
						alpha = rgb.split(',');

					// if background has alpha transparency, flag manual check
					if (alpha[3] < 1 && alpha[3] > 0) {
						return "alpha";
					}

					// if element has no background image, or transparent background (alpha == 0) return bgColor
					if (bgColor !== 'rgba(0, 0, 0, 0)' && bgColor !== 'transparent' && bgImage === "none" && alpha[3] !== '0') {
						return bgColor;
					} else if (bgImage !== "none") {
						return "image";
					}

					// retest if not returned above
					if (el.tagName === 'HTML') {
						return 'rgb(255, 255, 255)';
					} else {
						return contrast.getBackground(el.parentNode);
					}
				},
				/*
				isVisible: function (el) {
					return !!(el.offsetWidth || el.offsetHeight || el.getClientRects().length);
				},
				*/
				check: function () {
					// resets results
					contrastErrors = {
						errors: [],
						warnings: []
					};

					for (let i = 0; i < elements.length; i++) {
						(function (n) {
							let elem = elements[n];
							// test if visible. Although we want invisible too.
							if (contrast /* .isVisible(elem) */) {
								let style = getComputedStyle(elem),
									color = style.color,
									fill = style.fill,
									fontSize = parseInt(style.fontSize),
									pointSize = fontSize * 3 / 4,
									fontWeight = style.fontWeight,
									htmlTag = elem.tagName,
									background = contrast.getBackground(elem),
									textString = [].reduce.call(elem.childNodes, function (a, b) {
										return a + (b.nodeType === 3 ? b.textContent : '');
									}, ''),
									text = textString.trim(),
									ratio,
									error,
									warning;

								if (htmlTag === "SVG") {
									ratio = Math.round(contrast.contrastRatio(fill, background) * 100) / 100;
									if (ratio < 3) {
										error = {
											elem: elem,
											ratio: ratio + ':1'
										}
										contrastErrors.errors.push(error);
									}
								} else if (text.length || htmlTag === "INPUT" || htmlTag === "SELECT" || htmlTag === "TEXTAREA") {
									// does element have a background image - needs to be manually reviewed
									if (background === "image") {
										warning = {
											elem: elem
										}
										contrastErrors.warnings.push(warning)
									} else if (background === "alpha") {
										warning = {
											elem: elem
										}
										contrastErrors.warnings.push(warning)
									} else {
										ratio = Math.round(contrast.contrastRatio(color, background) * 100) / 100;
										if (pointSize >= 18 || (pointSize >= 14 && fontWeight >= 700)) {
											if (ratio < 3) {
												error = {
													elem: elem,
													ratio: ratio + ':1'
												}
												contrastErrors.errors.push(error);
											}
										} else {
											if (ratio < 4.5) {
												error = {
													elem: elem,
													ratio: ratio + ':1'
												}
												contrastErrors.errors.push(error);
											}
										}
									}
								}
							}
						})(i);
					}
					return contrastErrors;
				}
			}

			contrast.check();
			

			contrastErrors.errors.forEach(item => {
				let name = item.elem;
				let cratio = item.ratio;
				let clone = name.cloneNode(true);
				let removeSa11yHeadingLabel = clone.querySelectorAll('.sa11y-heading-label');
				for (let i = 0; i < removeSa11yHeadingLabel.length; i++) {
					clone.removeChild(removeSa11yHeadingLabel[i])
				}

				let nodetext = clone.textContent;
				this.errorCount++;

				if (name.tagName === "INPUT") {
					name.insertAdjacentHTML('beforebegin',
						this.annotate(M["ERROR"], M["CONTRAST_INPUT_ERROR"](cratio))
					);
				} else {
					name.insertAdjacentHTML('beforebegin',
						this.annotate(M["ERROR"], M["CONTRAST_ERROR"](cratio, nodetext))
					);
				}
			});

			contrastErrors.warnings.forEach(item => {
				let name = item.elem;
				let clone = name.cloneNode(true);
				let removeSa11yHeadingLabel = clone.querySelectorAll('.sa11y-heading-label');
				for (let i = 0; i < removeSa11yHeadingLabel.length; i++) {
					clone.removeChild(removeSa11yHeadingLabel[i])
				}
				let nodetext = clone.textContent;

				this.warningCount++;
				name.insertAdjacentHTML('beforebegin',
					this.annotate(M["WARNING"], M["CONTRAST_WARNING"](nodetext))
				);
			});
		}
		// ============================================================
		// Rulesets: Readability
		// Adapted from Greg Kraus' readability script: https://accessibility.oit.ncsu.edu/it-accessibility-at-nc-state/developers/tools/readability-bookmarklet/
		// ============================================================
		this.checkReadability = () => {
			//Crude hack to add a period to the end of list items to make a complete sentence.
			this.$readability.forEach($el => {
				let listText = $el.textContent;
				if (listText.length >= 120) {
					if (listText.charAt(listText.length - 1) !== ".") {
						$el.insertAdjacentHTML("beforeend", "<span class='sa11y-readability-period sa11y-visually-hidden'>.</span>");
					}
				}
			});
			//Compute syllables: http://stackoverflow.com/questions/5686483/how-to-compute-number-of-syllables-in-a-word-in-javascript
			function number_of_syllables(wordCheck) {
				wordCheck = wordCheck.toLowerCase().replace('.', '').replace('\n', '');
				if (wordCheck.length <= 3) {
					return 1;
				}
				wordCheck = wordCheck.replace(/(?:[^laeiouy]es|ed|[^laeiouy]e)$/, '');
				wordCheck = wordCheck.replace(/^y/, '');
				let syllable_string = wordCheck.match(/[aeiouy]{1,2}/g);
				let syllables = 0;

				if (!!syllable_string) {
					syllables = syllable_string.length;
				}

				return syllables;
			}

			let readabilityarray = [];
			for (let i = 0; i < this.$readability.length; i++) {
				let current = this.$readability[i];
				if (current.textContent.replace(/ |\n/g, '') !== '') {
					readabilityarray.push(current.textContent);
				}
			}

			let paragraphtext = readabilityarray.join(' ').trim().toString();
			let words_raw = paragraphtext.replace(/[.!?-]+/g, ' ').split(' ');
			let words = 0;
			for (let i = 0; i < words_raw.length; i++) {
				if (words_raw[i] != 0) {
					words = words + 1;
				}
			}

			let sentences_raw = paragraphtext.split(/[.!?]+/);
			let sentences = 0;
			for (let i = 0; i < sentences_raw.length; i++) {
				if (sentences_raw[i] !== '') {
					sentences = sentences + 1;
				}
			}

			let total_syllables = 0;
			let syllables1 = 0;
			let syllables2 = 0;
			for (let i = 0; i < words_raw.length; i++) {
				if (words_raw[i] != 0) {
					let syllable_count = number_of_syllables(words_raw[i]);
					if (syllable_count === 1) {
						syllables1 = syllables1 + 1;
					}
					if (syllable_count === 2) {
						syllables2 = syllables2 + 1;
					}
					total_syllables = total_syllables + syllable_count;
				}
			}

			//let characters = paragraphtext.replace(/[.!?|\s]+/g, '').length;
			//Reference: https://core.ac.uk/download/pdf/6552422.pdf
			//Reference: https://github.com/Yoast/YoastSEO.js/issues/267

			let flesch_reading_ease;
			if (options.readabilityLang === "en") {
				flesch_reading_ease = 206.835 - (1.015 * words / sentences) - (84.6 * total_syllables / words);
			} else if (options.readabilityLang === "fr") {
				flesch_reading_ease = 207 - (1.015 * words / sentences) - (73.6 * total_syllables / words);
			} else if (options.readabilityLang === "es") {
				flesch_reading_ease = 206.84 - (1.02 * words / sentences) - (0.60 * (100 * total_syllables / words));
			} else if (options.readabilityLang === "de") {
				flesch_reading_ease = 180 - (words / sentences) - (58.5 * (total_syllables / words));
			} else if (options.readabilityLang === "nl") {
				flesch_reading_ease = 206.84 - (0.77 * (100 * total_syllables / words)) - (0.93 * (words / sentences));
			} else if (options.readabilityLang === "it") {
				flesch_reading_ease = 217 - (1.3 * (words / sentences)) - (0.6 * (100 * total_syllables / words));
			}

			if (flesch_reading_ease > 100) {
				flesch_reading_ease = 100;
			} else if (flesch_reading_ease < 0) {
				flesch_reading_ease = 0;
			}

			const $readabilityinfo = document.getElementById("sa11y-readability-info");

			if (paragraphtext.length === 0) {
				$readabilityinfo.innerHTML = M["READABILITY_NO_P_OR_LI_MESSAGE"];
			} else if (words > 30) {
				let fleschScore = flesch_reading_ease.toFixed(1);
				let avgWordsPerSentence = (words / sentences).toFixed(1);
				let complexWords = Math.round(100 * ((words - (syllables1 + syllables2)) / words));

				//WCAG AAA pass if greater than 60
				if (fleschScore >= 0 && fleschScore < 30) {
					$readabilityinfo.innerHTML =
						`<span>${fleschScore}</span> 
						<span class="sa11y-readability-score">${M["LANG_VERY_DIFFICULT"]}</span>`;

				} else if (fleschScore > 31 && fleschScore < 49) {
					$readabilityinfo.innerHTML =
						`<span>${fleschScore}</span> 
						<span class="sa11y-readability-score">${M["LANG_DIFFICULT"]}</span>`;

				} else if (fleschScore > 50 && fleschScore < 60) {
					$readabilityinfo.innerHTML =
						`<span>${fleschScore}</span> 
						<span class="sa11y-readability-score">${M["LANG_FAIRLY_DIFFICULT"]}</span>`;
				} else {
					$readabilityinfo.innerHTML =
						`<span>${fleschScore}</span> 
						<span class="sa11y-readability-score">${M["LANG_GOOD"]}</span>`;
				}

				document.getElementById("sa11y-readability-details").innerHTML =
				`<li><span class='sa11y-bold'>${M["LANG_AVG_SENTENCE"]}</span> ${avgWordsPerSentence}</li>
				<li><span class='sa11y-bold'>${M["LANG_COMPLEX_WORDS"]}</span> ${complexWords}%</li>
				<li><span class='sa11y-bold'>${M["LANG_TOTAL_WORDS"]}</span> ${words}</li>`;
			} else {
				$readabilityinfo.textContent = M["READABILITY_NOT_ENOUGH_CONTENT_MESSAGE"];
			}
		}
		this.initialize();
	}
}<|MERGE_RESOLUTION|>--- conflicted
+++ resolved
@@ -216,7 +216,6 @@
                 <div style="width:40px;"></div> 
             </div>` +
 
-<<<<<<< HEAD
 				//End of main container.
 				`</div>`;
 
@@ -878,520 +877,6 @@
 
 			//Remove
 			document.querySelectorAll(`
-=======
-                //End of main container.
-                `</div>`;
-
-            const pagebody = document.getElementsByTagName("BODY")[0];
-            pagebody.prepend(sa11ycontainer);
-
-            //Put before document.ready because of CSS flicker when dark mode is enabled.
-            this.settingPanelToggles();
-
-            // Preload before CheckAll function.
-            $(document).ready(() => {
-                this.loadGlobals();
-                this.sa11yMainToggle();
-                this.sanitizeHTMLandComputeARIA();
-                this.initializeJumpToIssueTooltip();
-            });
-
-            //500ms to let the page settle down (e.g. slow loading JavaScript components).
-            setTimeout(() => {
-                $(document).ready(() => {
-                    document.getElementById("sa11y-toggle").disabled = false;
-
-                    //To-do: Yes, this is total crap and needs to be re-thinked. On document.ready, it crudely checks/annotates the page, and then instantly clears/resets everything except for the badge counter. Need to figure out a way to update badge counter without painting entire page with error buttons.
-                    if (localStorage.getItem("sa11y-remember-panel") === "Closed" || localStorage.getItem("sa11y-remember-panel") === null) {
-                        this.checkAll();
-                        this.resetAll();
-                    }
-
-                });
-            }, 500);
-        }
-
-        //----------------------------------------------------------------------
-        // Main toggle button
-        //----------------------------------------------------------------------
-        sa11yMainToggle = () => {
-
-            //Keeps checker active when navigating between pages until it is toggled off.
-            const sa11yToggle = document.getElementById("sa11y-toggle");
-            sa11yToggle.addEventListener('click', (e) => {
-                if (localStorage.getItem("sa11y-remember-panel") === "Opened") {
-                    localStorage.setItem("sa11y-remember-panel", "Closed");
-                    sa11yToggle.classList.remove("sa11y-on")
-                    sa11yToggle.setAttribute("aria-expanded", "false");
-                    this.resetAll();
-                    this.updateBadge();
-                    e.preventDefault();
-                } else {
-                    localStorage.setItem("sa11y-remember-panel", "Opened");
-                    sa11yToggle.classList.add("sa11y-on");
-                    sa11yToggle.setAttribute("aria-expanded", "true");
-                    this.checkAll();
-                    //Don't show badge when panel is opened.
-                    document.getElementById("sa11y-notification-badge").style.display = 'none';
-                    e.preventDefault();
-                }
-            });
-
-            //Remember to leave it open
-            if (localStorage.getItem("sa11y-remember-panel") === "Opened") {
-                sa11yToggle.classList.add("sa11y-on");
-                sa11yToggle.setAttribute("aria-expanded", "true");
-            }
-
-            //Crudely give a little time to load any other content or slow post-rendered JS, iFrames, etc.
-            if (sa11yToggle.classList.contains("sa11y-on")) {
-                sa11yToggle.classList.toggle("loading-sa11y");
-                sa11yToggle.setAttribute("aria-expanded", "true");
-                setTimeout(this.checkAll, 800);
-            }
-
-            //Escape key to shutdown.
-            document.onkeydown = function(evt) {
-                evt = evt || window.event;
-                var isEscape = false;
-                if ("key" in evt) {
-                    isEscape = (evt.key === "Escape" || evt.key === "Esc");
-                } else {
-                    isEscape = (evt.keyCode === 27);
-                }
-                if (isEscape && document.getElementById("sa11y-panel").classList.contains("sa11y-active")) {
-                    tippy.hideAll();
-                    sa11yToggle.setAttribute("aria-expanded", "false");
-                    sa11yToggle.classList.remove("sa11y-on");
-                    sa11yToggle.click();
-                    this.resetAll();
-                } 
-            }; 
-        }
-
-        // ============================================================
-        // Global configuration settings.
-        // Stores the list of elements to ignore based on configuration. 
-        // Credits to John Jameson, PrincetonU for this snippet. 
-        // ============================================================
-        loadGlobals = () => {
-    
-            // Look for a content container
-            if (typeof sa11yCheckRoot !== "string" || $(sa11yCheckRoot).length === 0) {
-                sa11yCheckRoot = "body";
-            }
-
-            // Readability
-            if (typeof sa11yReadabilityRoot !== "string" || $(sa11yReadabilityRoot).length === 0) {
-                sa11yReadabilityRoot = "body";
-            }
-
-            // Combine default and custom ignores.
-            const separator = ", ";
-
-            // Ignore specific classes within links.
-            if (sa11yLinkIgnoreSpan.length > 0) {
-                let sa11yLinkIgnoreSpanSelectors = sa11yLinkIgnoreSpan.split(",");
-                sa11yLinkIgnoreSpan =
-                    "noscript" + separator + sa11yLinkIgnoreSpanSelectors.join();
-            } else {
-                sa11yLinkIgnoreSpan = 
-                    "noscript";
-            }
-
-            // Container ignores apply to self and children.
-            if (sa11yContainerIgnore.length > 0) {
-                let containerSelectors = sa11yContainerIgnore.split(",");
-                for (let i = 0; i < containerSelectors.length; i++) {
-                    containerSelectors[i] =
-                        containerSelectors[i] + " *, " + containerSelectors[i];
-                }
-                sa11yContainerIgnore =
-                    "[aria-hidden='true'], #sa11y-container *, .sa11y-instance *" + separator + containerSelectors.join();
-            } else {
-                sa11yContainerIgnore = 
-                    "[aria-hidden='true'], #sa11y-container *, .sa11y-instance *";
-            }
-            this.containerIgnore = sa11yContainerIgnore;
-            // Images ignore defaults plus presentation role.
-            if (sa11yImageIgnore.length > 1) {
-                sa11yImageIgnore += separator;
-            }
-            this.imageIgnore =
-                sa11yImageIgnore +
-                this.containerIgnore +
-                separator +
-                "[role='presentation'], [src^='https://trck.youvisit.com']";
-
-            this.headerIgnore = sa11yHeaderIgnore;
-            // Links ignore defaults plus sa11y links.
-            if (sa11yLinkIgnore.length > 0) {
-                sa11yLinkIgnore += separator;
-            }
-            this.linkIgnore =
-                sa11yLinkIgnore +
-                sa11yContainerIgnore +
-                separator +
-                "[aria-hidden='true'], .anchorjs-link";
-            if (sa11yHeaderIgnore.length > 0) {
-                this.headerIgnore += separator + sa11yContainerIgnore;
-            } else {
-                this.headerIgnore = sa11yContainerIgnore;
-            }
-        };
-
-        // ============================================================
-        // Helpers: Sanitize HTML and compute ARIA for hyperlinks
-        // ============================================================
-        sanitizeHTMLandComputeARIA = () => {
-
-            //Helper: Help clean up HTML characters for tooltips and outline panel.
-            this.sanitizeForHTML = function (string) {
-                let entityMap = {
-                    "&": "&amp;",
-                    "<": "&lt;",
-                    ">": "&gt;",
-                    '"': "&quot;",
-                    "'": "&#39;",
-                    "/": "&#x2F;",
-                    "`": "&#x60;",
-                    "=": "&#x3D;",
-                };
-                return String(string).replace(/[&<>"'`=\/]/g, function (s) {
-                    return entityMap[s];
-                });
-            };
-
-            //Mini ignore function.
-            $.fn.ignore = function (sel) {
-                return this.clone().find(sel || ">*").remove().end();
-            };
-
-            //Helper: Compute alt text on images within a text node.
-            this.computeTextNodeWithImage = function ($el) {
-                let returnText = "";
-                //No image, has text.
-                if ($el.find("img").length === 0 && $el.text().trim().length > 1) {
-                    returnText = $el.text().trim();
-                } 
-                //Has image, no text.
-                else if ($el.find("img").length && $el.text().trim().length === 0) {
-                    let imgalt = $el.find("img").attr("alt");
-                    if (imgalt == undefined || imgalt == " " || imgalt == "") {
-                        returnText = " ";
-                    } else if ($el.find("img").attr("alt") !== undefined) {
-                        returnText = imgalt;
-                    }
-                } 
-                //Has image and text. 
-                //To-do: This is a hack? Any way to do this better?
-                else if ($el.find("img").length && $el.text().trim().length) {    
-                    $el.find("img").each(function(){
-                       $(this).clone().insertAfter($(this)).replaceWith(" <span class='sa11y-clone-image-text' aria-hidden='true'>" + $(this).attr('alt') + "</span> ");
-                    });
-                    returnText = $el.text().trim();
-                }
-                return returnText;
-            }
-
-            //Helper: Handle ARIA labels for Link Text module.
-            this.computeAriaLabel = function ($el) {
-                               
-                if ($el.is("[aria-label]")) {
-                    return $el.attr("aria-label");
-                } 
-                else if ($el.is("[aria-labelledby]")) {
-                    let target = $el.attr("aria-labelledby").split(/\s+/);
-                    if (target.length > 0) {
-                        let returnText = "";
-                        $.each($(target), function (i, el) {
-                            returnText += $("#" + el).ignore("span.sa11y-heading-label").text() + " ";
-                        });
-                        return returnText;
-                    } else {
-                        return "";
-                    }
-                } 
-                //Children of element.
-                else if ($el.children().is("[aria-label]")) {
-                    return $el.children().attr("aria-label");
-                } 
-                else if ($el.children().is("[title]")) {
-                    return $el.children().attr("title");
-                }
-                else if ($el.children().is("[aria-labelledby]")) {
-                    let target = $el.children().attr("aria-labelledby").split(/\s+/);
-                    if (target.length > 0) {
-                        let returnText = "";
-                        $.each($(target), function (i, el) {
-                            returnText += $("#" + el).ignore("span.sa11y-heading-label").text() + " ";
-                        });
-                        return returnText;
-                    } else {
-                        return "";
-                    }
-                }
-                else {
-                    return "noAria";
-                }
-            };
-        }
-
-        //----------------------------------------------------------------------
-        // Setting's panel: Additional ruleset toggles.
-        //----------------------------------------------------------------------
-        settingPanelToggles = () => {
-            //Toggle: Contrast
-            const $sa11yContrastCheck = document.getElementById("sa11y-contrast-toggle");
-            $sa11yContrastCheck.onclick = async () => {
-                if (localStorage.getItem("sa11y-remember-contrast") === "On") {
-                    localStorage.setItem("sa11y-remember-contrast", "Off");
-                    $sa11yContrastCheck.textContent = `${sa11yOff}`;
-                    $sa11yContrastCheck.setAttribute("aria-pressed", "false");
-                    this.resetAll(false);
-                    await this.checkAll();
-                } else {
-                    localStorage.setItem("sa11y-remember-contrast", "On");
-                    $sa11yContrastCheck.textContent = `${sa11yOn}`;
-                    $sa11yContrastCheck.setAttribute("aria-pressed", "true");
-                    this.resetAll(false);
-                    await this.checkAll();
-                }
-            };
-
-            //Toggle: Form labels
-            const $sa11yLabelsCheck = document.getElementById("sa11y-labels-toggle");
-            $sa11yLabelsCheck.onclick = async () => {
-                if (localStorage.getItem("sa11y-remember-labels") === "On") {
-                    localStorage.setItem("sa11y-remember-labels", "Off");
-                    $sa11yLabelsCheck.textContent = `${sa11yOff}`;
-                    $sa11yLabelsCheck.setAttribute("aria-pressed", "false");
-                    this.resetAll(false);
-                    await this.checkAll();
-                } else {
-                    localStorage.setItem("sa11y-remember-labels", "On");
-                    $sa11yLabelsCheck.textContent = `${sa11yOn}`;
-                    $sa11yLabelsCheck.setAttribute("aria-pressed", "true");
-                    this.resetAll(false);
-                    await this.checkAll();
-                }
-            };
-
-            //Toggle: Links (Advanced)
-            const $sa11yChangeRequestCheck = document.getElementById("sa11y-links-advanced-toggle");
-            $sa11yChangeRequestCheck.onclick = async () => {
-                if (localStorage.getItem("sa11y-remember-links-advanced") === "On") {
-                    localStorage.setItem("sa11y-remember-links-advanced", "Off");
-                    $sa11yChangeRequestCheck.textContent = `${sa11yOff}`;
-                    $sa11yChangeRequestCheck.setAttribute("aria-pressed", "false");
-                    this.resetAll(false);
-                    await this.checkAll();
-                } else {
-                    localStorage.setItem("sa11y-remember-links-advanced", "On");
-                    $sa11yChangeRequestCheck.textContent = `${sa11yOn}`;
-                    $sa11yChangeRequestCheck.setAttribute("aria-pressed", "true");
-                    this.resetAll(false);
-                    await this.checkAll();
-                }
-            };
-
-            //Toggle: Readability
-            const $sa11yReadabilityCheck = document.getElementById("sa11y-readability-toggle");
-            $sa11yReadabilityCheck.onclick = async () => {
-                if (localStorage.getItem("sa11y-remember-readability") === "On") {
-                    localStorage.setItem("sa11y-remember-readability", "Off");
-                    $sa11yReadabilityCheck.textContent = `${sa11yOff}`;
-                    $sa11yReadabilityCheck.setAttribute("aria-pressed", "false");
-                    document.getElementById("sa11y-readability-panel").classList.remove("sa11y-active");
-                    this.resetAll(false);
-                    await this.checkAll();
-                } else {
-                    localStorage.setItem("sa11y-remember-readability", "On");
-                    $sa11yReadabilityCheck.textContent = `${sa11yOn}`;
-                    $sa11yReadabilityCheck.setAttribute("aria-pressed", "true");
-                    document.getElementById("sa11y-readability-panel").classList.add("sa11y-active");
-                    this.resetAll(false);
-                    await this.checkAll();
-                }
-            };
-
-            if (localStorage.getItem("sa11y-remember-readability") === "On") {
-                document.getElementById("sa11y-readability-panel").classList.add("sa11y-active");
-            }
-
-            //Toggle: Dark mode. (Credits: https://derekkedziora.com/blog/dark-mode-revisited)
-            
-            let systemInitiatedDark = window.matchMedia(
-                "(prefers-color-scheme: dark)"
-            );
-            const $sa11yTheme = document.getElementById("sa11y-theme-toggle");
-            const html = document.querySelector("html");
-            const theme = localStorage.getItem("sa11y-remember-theme");
-            if (systemInitiatedDark.matches) {
-                $sa11yTheme.textContent = `${sa11yOn}`;
-                $sa11yTheme.setAttribute("aria-pressed", "true");
-            } else {
-                $sa11yTheme.textContent = `${sa11yOff}`;
-                $sa11yTheme.setAttribute("aria-pressed", "false");
-            }
-
-            function prefersColorTest(systemInitiatedDark) {
-                if (systemInitiatedDark.matches) {
-                    html.setAttribute("data-sa11y-theme", "dark");
-                    $sa11yTheme.textContent = `${sa11yOn}`;
-                    $sa11yTheme.setAttribute("aria-pressed", "true");
-                    localStorage.setItem("sa11y-remember-theme", "");
-                } else {
-                    html.setAttribute("data-sa11y-theme", "light");
-                    $sa11yTheme.textContent = `${sa11yOff}`;
-                    $sa11yTheme.setAttribute("aria-pressed", "false");
-                    localStorage.setItem("sa11y-remember-theme", "");
-                }
-            }
-
-            systemInitiatedDark.addListener(prefersColorTest);
-            $sa11yTheme.onclick = async () => {
-                const theme = localStorage.getItem("sa11y-remember-theme");
-                if (theme === "dark") {
-                    html.setAttribute("data-sa11y-theme", "light");
-                    localStorage.setItem("sa11y-remember-theme", "light");
-                    $sa11yTheme.textContent = `${sa11yOff}`;
-                    $sa11yTheme.setAttribute("aria-pressed", "false");
-                } else if (theme === "light") {
-                    html.setAttribute("data-sa11y-theme", "dark");
-                    localStorage.setItem("sa11y-remember-theme", "dark");
-                    $sa11yTheme.textContent = `${sa11yOn}`;
-                    $sa11yTheme.setAttribute("aria-pressed", "true");
-                } else if (systemInitiatedDark.matches) {
-                    html.setAttribute("data-sa11y-theme", "light");
-                    localStorage.setItem("sa11y-remember-theme", "light");
-                    $sa11yTheme.textContent = `${sa11yOff}`;
-                    $sa11yTheme.setAttribute("aria-pressed", "false");
-                } else {
-                    html.setAttribute("data-sa11y-theme", "dark");
-                    localStorage.setItem("sa11y-remember-theme", "dark");
-                    $sa11yTheme.textContent = `${sa11yOn}`;
-                    $sa11yTheme.setAttribute("aria-pressed", "true");
-                }
-            };
-            if (theme === "dark") {
-                html.setAttribute("data-sa11y-theme", "dark");
-                localStorage.setItem("sa11y-remember-theme", "dark");
-                $sa11yTheme.textContent = `${sa11yOn}`;
-                $sa11yTheme.setAttribute("aria-pressed", "true");
-            } else if (theme === "light") {
-                html.setAttribute("data-sa11y-theme", "light");
-                localStorage.setItem("sa11y-remember-theme", "light");
-                $sa11yTheme.textContent = `${sa11yOff}`;
-                $sa11yTheme.setAttribute("aria-pressed", "false");
-            }
-        }
-
-        //----------------------------------------------------------------------
-        // Tooltip for Jump-to-Issue button.
-        //----------------------------------------------------------------------
-        initializeJumpToIssueTooltip = () => {
-            tippy('#sa11y-cycle-toggle', {
-                content: `<div style="text-align:center">${sa11yShortcutTooltip} &raquo;<br><span class="sa11y-shortcut-icon"></span></div>`,
-                allowHTML: true,
-                delay: [900, 0],
-                trigger: "mouseenter focusin",
-                arrow: true,
-                placement: 'top',
-                theme: "sa11y-theme",
-                aria: {
-                    content: null,
-                    expanded: false,
-                },
-                appendTo: document.body,
-            });
-        }
-
-        // ----------------------------------------------------------------------
-        // Check all
-        // ----------------------------------------------------------------------
-        checkAll = async () => {
-            this.errorCount = 0;
-            this.warningCount = 0;
-            this.root = $(sa11yCheckRoot);
-            this.readabilityRoot = $(sa11yReadabilityRoot);
-
-            this.findElements();
-
-            //Ruleset checks
-            this.checkHeaders();
-            this.checkLinkText();
-            this.checkAltText();
-
-            if (localStorage.getItem("sa11y-remember-contrast") === "On") {
-                this.checkContrast();
-            }
-
-            if (localStorage.getItem("sa11y-remember-labels") === "On") {
-                this.checkLabels();
-            }
-
-            if (localStorage.getItem("sa11y-remember-links-advanced") === "On") {
-                this.checkLinksAdvanced();
-            }
-
-            if (localStorage.getItem("sa11y-remember-readability") === "On") {
-                this.checkReadability();
-            }
-
-            this.checkEmbeddedContent();
-            this.checkQA();
-
-            //Update panel
-            if (this.panelActive) {
-                this.resetAll();
-            } else {
-                this.updatePanel();
-            }
-            this.initializeTooltips();
-            this.detectOverflow();
-
-            //Don't show badge when panel is opened.
-            if (document.getElementsByClassName("sa11y-on").length == 0) {
-                this.updateBadge();
-            }
-        };
-
-        // ============================================================
-        // Reset all
-        // ============================================================
-        resetAll = (restartPanel = true) => {
-            this.panelActive = false;
-            this.clearEverything();
-
-            //Remove eventListeners on the Show Outline and Show Panel toggles.
-            const $outlineToggle = document.getElementById("sa11y-outline-toggle");
-            const resetOutline = $outlineToggle.cloneNode(true);
-            $outlineToggle.parentNode.replaceChild(resetOutline, $outlineToggle);
-
-            const $settingsToggle = document.getElementById("sa11y-settings-toggle");
-            const resetSettings = $settingsToggle.cloneNode(true);
-            $settingsToggle.parentNode.replaceChild(resetSettings, $settingsToggle);
-
-            //Errors
-            document.querySelectorAll('.sa11y-error-border').forEach((el) => el.classList.remove('sa11y-error-border'));
-            document.querySelectorAll('.sa11y-error-heading').forEach((el) => el.classList.remove('sa11y-error-heading'));
-            document.querySelectorAll('.sa11y-error-text').forEach((el) => el.classList.remove('sa11y-error-text'));
-
-            //Warnings
-            document.querySelectorAll('.sa11y-warning-border').forEach((el) => el.classList.remove('sa11y-warning-border'));
-            document.querySelectorAll('.sa11y-warning-text').forEach((el) => el.classList.remove('sa11y-warning-text'));
-            document.querySelectorAll('p').forEach((el) => el.classList.remove('sa11y-fake-list'));
-            let allcaps = document.querySelectorAll('.sa11y-warning-uppercase');
-            allcaps.forEach(el => el.outerHTML = el.innerHTML);
-
-            //Good
-            document.querySelectorAll('.sa11y-good-border').forEach((el) => el.classList.remove('sa11y-good-border'));
-            document.querySelectorAll('.sa11y-good-text').forEach((el) => el.classList.remove('sa11y-good-text'));
-
-            //Remove
-            document.querySelectorAll(`
->>>>>>> 1931c3b2
                 .sa11y-instance,
                 .sa11y-instance-inline,
                 .sa11y-heading-label,
